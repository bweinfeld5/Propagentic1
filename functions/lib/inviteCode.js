<<<<<<< HEAD
"use strict";
var __createBinding = (this && this.__createBinding) || (Object.create ? (function(o, m, k, k2) {
    if (k2 === undefined) k2 = k;
    var desc = Object.getOwnPropertyDescriptor(m, k);
    if (!desc || ("get" in desc ? !m.__esModule : desc.writable || desc.configurable)) {
      desc = { enumerable: true, get: function() { return m[k]; } };
    }
    Object.defineProperty(o, k2, desc);
}) : (function(o, m, k, k2) {
    if (k2 === undefined) k2 = k;
    o[k2] = m[k];
}));
var __setModuleDefault = (this && this.__setModuleDefault) || (Object.create ? (function(o, v) {
    Object.defineProperty(o, "default", { enumerable: true, value: v });
}) : function(o, v) {
    o["default"] = v;
});
var __importStar = (this && this.__importStar) || (function () {
    var ownKeys = function(o) {
        ownKeys = Object.getOwnPropertyNames || function (o) {
            var ar = [];
            for (var k in o) if (Object.prototype.hasOwnProperty.call(o, k)) ar[ar.length] = k;
            return ar;
        };
        return ownKeys(o);
    };
    return function (mod) {
        if (mod && mod.__esModule) return mod;
        var result = {};
        if (mod != null) for (var k = ownKeys(mod), i = 0; i < k.length; i++) if (k[i] !== "default") __createBinding(result, mod, k[i]);
        __setModuleDefault(result, mod);
        return result;
    };
})();
Object.defineProperty(exports, "__esModule", { value: true });
exports.redeemInviteCode = exports.validateInviteCode = exports.generateInviteCode = void 0;
const functions = __importStar(require("firebase-functions"));
const admin = __importStar(require("firebase-admin"));
const auth_1 = require("firebase-functions/v1/auth");
// Collection names
const INVITE_CODES_COLLECTION = 'inviteCodes';
const USERS_COLLECTION = 'users';
const PROPERTIES_COLLECTION = 'properties';
const FUNCTION_CALL_LOGS_COLLECTION = 'functionCallLogs';
// Rate limiting configuration - different limits for different functions
const RATE_LIMIT_PERIOD_MINUTES = 60;
const MAX_GENERATE_CALLS_PER_PERIOD = 50; // Lower limit for code generation
const MAX_REDEEM_CALLS_PER_PERIOD = 100; // Moderate limit for redemption
const MAX_VALIDATE_CALLS_PER_PERIOD = 200; // Higher limit for validation (real-time checks)
=======
const functions = require('firebase-functions');
const admin = require('firebase-admin');
const { logger } = require('firebase-functions');

// Initialize admin if not already initialized
if (!admin.apps.length) {
  admin.initializeApp();
}

>>>>>>> 91343334
// Validate invite code format
const isValidInviteCode = (code) => {
  // Alphanumeric code, 6-12 characters, case-insensitive
  const regex = /^[a-zA-Z0-9]{6,12}$/;
  return regex.test(code);
};

/**
 * Helper function to safely log function calls for rate limiting
 */
<<<<<<< HEAD
const logFunctionCall = async (db, functionName, userId, identifier) => {
    try {
        const logData = {
            function: functionName,
            timestamp: admin.firestore.Timestamp.now(),
        };
        if (userId) {
            logData.userId = userId;
        }
        if (identifier) {
            logData.identifier = identifier;
        }
        await db.collection(FUNCTION_CALL_LOGS_COLLECTION).add(logData);
    }
    catch (error) {
        // Log the error but don't let it break the main function
        functions.logger.warn(`Failed to log function call for rate limiting: ${error}`);
    }
};
/**
 * Helper function to check rate limits for authenticated users
 */
const checkAuthenticatedUserRateLimit = async (db, userId, functionName, maxCalls) => {
    const now = admin.firestore.Timestamp.now();
    const cutoff = new admin.firestore.Timestamp(now.seconds - (RATE_LIMIT_PERIOD_MINUTES * 60), now.nanoseconds);
    const recentCalls = await db.collection(FUNCTION_CALL_LOGS_COLLECTION)
        .where('userId', '==', userId)
        .where('function', '==', functionName)
        .where('timestamp', '>', cutoff)
        .get();
    if (recentCalls.size >= maxCalls) {
        throw new functions.https.HttpsError('resource-exhausted', `You have exceeded the limit for ${functionName}. Please try again later.`);
    }
};
/**
 * Helper function to check rate limits for anonymous users (by IP)
 */
const checkAnonymousUserRateLimit = async (db, identifier, functionName, maxCalls) => {
    // Validate IP address format to prevent injection
    if (!identifier || identifier.length > 45) { // IPv6 max length is 45 chars
        throw new functions.https.HttpsError('invalid-argument', 'Invalid client identifier');
    }
    const now = admin.firestore.Timestamp.now();
    const cutoff = new admin.firestore.Timestamp(now.seconds - (RATE_LIMIT_PERIOD_MINUTES * 60), now.nanoseconds);
    const recentCalls = await db.collection(FUNCTION_CALL_LOGS_COLLECTION)
        .where('identifier', '==', identifier)
        .where('function', '==', functionName)
        .where('timestamp', '>', cutoff)
        .get();
    if (recentCalls.size >= maxCalls) {
        throw new functions.https.HttpsError('resource-exhausted', 'Rate limit exceeded. Please try again later.');
    }
};
/**
 * Generate an invite code for a property (Callable function for Frontend)
 * This is the correct function for use with httpsCallable()
 */
exports.generateInviteCode = functions.https.onCall(async (data, context) => {
    // Ensure user is authenticated
    if (!context.auth) {
        throw new functions.https.HttpsError('unauthenticated', 'You must be logged in to generate invite codes.');
    }
    const userId = context.auth.uid;
    const db = admin.firestore();
    functions.logger.info(`🔧 Generating invite code for user: ${userId}`);
    // Rate Limiting Check
    await checkAuthenticatedUserRateLimit(db, userId, 'generateInviteCode', MAX_GENERATE_CALLS_PER_PERIOD);
    try {
        // Get the user data to check role
        const userDoc = await db.collection('users').doc(userId).get();
        if (!userDoc.exists) {
            functions.logger.error(`❌ User profile not found: ${userId}`);
            throw new functions.https.HttpsError('not-found', 'User profile not found');
        }
        const userData = userDoc.data();
        functions.logger.info(`🔧 User role: ${(userData === null || userData === void 0 ? void 0 : userData.role) || (userData === null || userData === void 0 ? void 0 : userData.userType)}`);
        // Verify user is a landlord or property manager
        const userRole = (userData === null || userData === void 0 ? void 0 : userData.role) || (userData === null || userData === void 0 ? void 0 : userData.userType);
        if (userRole !== 'landlord' && userRole !== 'admin' && userRole !== 'property_manager') {
            functions.logger.error(`❌ User not authorized. Role: ${userRole}`);
            throw new functions.https.HttpsError('permission-denied', 'Only landlords and property managers can create invite codes');
        }
        // Get parameters from request
        const { propertyId, unitId, email, expirationDays = 7 } = data;
        functions.logger.info(`🔧 Request params:`, { propertyId, unitId, email, expirationDays });
        // Validate required parameters
        if (!propertyId || typeof propertyId !== 'string' || propertyId.length > 100) {
            throw new functions.https.HttpsError('invalid-argument', 'Valid property ID is required');
        }
        // Validate optional parameters
        if (unitId && (typeof unitId !== 'string' || unitId.length > 50)) {
            throw new functions.https.HttpsError('invalid-argument', 'Invalid unit ID format');
        }
        if (email && (typeof email !== 'string' || email.length > 254 || !/^[^\s@]+@[^\s@]+\.[^\s@]+$/.test(email))) {
            throw new functions.https.HttpsError('invalid-argument', 'Invalid email format');
        }
        if (typeof expirationDays !== 'number' || expirationDays < 1 || expirationDays > 365) {
            throw new functions.https.HttpsError('invalid-argument', 'Expiration days must be between 1 and 365');
        }
        // Check if the property exists and the user has access to it
        const propertyDoc = await db.collection('properties').doc(propertyId).get();
        if (!propertyDoc.exists) {
            functions.logger.error(`❌ Property not found: ${propertyId}`);
            throw new functions.https.HttpsError('not-found', 'Property not found');
        }
        const propertyData = propertyDoc.data();
        functions.logger.info(`🔧 Property data:`, {
            landlordId: propertyData === null || propertyData === void 0 ? void 0 : propertyData.landlordId,
            ownerId: propertyData === null || propertyData === void 0 ? void 0 : propertyData.ownerId,
            requestUserId: userId
        });
        // Check if the user has access to this property
        const hasAccess = (propertyData === null || propertyData === void 0 ? void 0 : propertyData.ownerId) === userId ||
            (propertyData === null || propertyData === void 0 ? void 0 : propertyData.landlordId) === userId ||
            ((propertyData === null || propertyData === void 0 ? void 0 : propertyData.managers) && propertyData.managers.includes(userId)) ||
            userRole === 'admin';
        if (!hasAccess) {
            functions.logger.error(`❌ User ${userId} does not have access to property ${propertyId}`);
            throw new functions.https.HttpsError('permission-denied', 'You do not have permission to create invite codes for this property');
        }
        // Verify unit exists if specified
        if (unitId && (propertyData === null || propertyData === void 0 ? void 0 : propertyData.units)) {
            const unitExists = propertyData.units.some((unit) => unit.id === unitId || unit.unitNumber === unitId);
            if (!unitExists) {
                throw new functions.https.HttpsError('not-found', 'The specified unit could not be found in this property');
            }
        }
        // Generate a unique code
        let generatedCode = '';
        let isUnique = false;
        // Define character set for codes excluding similar-looking characters
        const chars = 'ABCDEFGHJKLMNPQRSTUVWXYZ23456789'; // Excludes I, O, 0, 1
        // Try to generate a unique code
        while (!isUnique) {
            // Generate an 8-character code
            generatedCode = '';
            for (let i = 0; i < 8; i++) {
                generatedCode += chars.charAt(Math.floor(Math.random() * chars.length));
            }
            // Check if the code already exists
            const codeQuery = await db.collection(INVITE_CODES_COLLECTION)
                .where('code', '==', generatedCode)
                .limit(1)
                .get();
            isUnique = codeQuery.empty;
        }
        // Set expiration date based on provided days or default to 7 days
        const now = admin.firestore.Timestamp.now();
        const expiresAt = new admin.firestore.Timestamp(now.seconds + (expirationDays * 24 * 60 * 60), now.nanoseconds);
        // Create the invite code record
        const inviteCodeData = {
            code: generatedCode,
            landlordId: userId,
            propertyId,
            unitId: unitId || undefined,
            email: email || undefined,
            status: 'active',
            createdAt: now,
            expiresAt
        };
        const inviteCodeRef = await db.collection(INVITE_CODES_COLLECTION).add(inviteCodeData);
        functions.logger.info(`✅ Invite code created successfully: ${generatedCode}`);
        // Log the successful function call for rate limiting
        await logFunctionCall(db, 'generateInviteCode', userId);
        // Return the created invite code
        return {
            success: true,
            inviteCode: {
                id: inviteCodeRef.id,
                code: generatedCode,
                propertyId,
                landlordId: userId,
                unitId: unitId || null,
                email: email || null,
                status: 'active',
                createdAt: inviteCodeData.createdAt.toMillis(),
                expiresAt: inviteCodeData.expiresAt.toMillis()
            }
        };
    }
    catch (error) {
        // Forward HttpsError errors
        if (error instanceof functions.https.HttpsError) {
            throw error;
        }
        functions.logger.error('Error creating invite code:', error);
        throw new functions.https.HttpsError('internal', 'An error occurred while creating the invite code');
    }
});
/**
 * Validate an invite code without redeeming it
 * This helps check if a code is valid during registration process
 */
exports.validateInviteCode = functions.https.onCall(async (data, context) => {
    var _a, _b;
    const db = admin.firestore();
    // Rate limiting for both authenticated and anonymous users
    const functionName = 'validateInviteCode';
    if ((_a = context.auth) === null || _a === void 0 ? void 0 : _a.uid) {
        // Authenticated user - use userId for rate limiting
        await checkAuthenticatedUserRateLimit(db, context.auth.uid, functionName, MAX_VALIDATE_CALLS_PER_PERIOD);
    }
    else {
        // Anonymous user - use IP for rate limiting
        const clientIP = context.rawRequest.ip;
        await checkAnonymousUserRateLimit(db, clientIP, functionName, MAX_VALIDATE_CALLS_PER_PERIOD);
    }
    // Get the code from the request
    const { code } = data;
    // Validate input parameters
    if (!data || typeof data !== 'object') {
        throw new functions.https.HttpsError('invalid-argument', 'Invalid request data');
    }
    // Validate code format
    if (!code || typeof code !== 'string' || !isValidInviteCode(code)) {
        throw new functions.https.HttpsError('invalid-argument', 'Invalid invite code format. Codes must be 6-12 alphanumeric characters.');
    }
    const normalizedCode = code.toUpperCase();
    try {
        // Look up the invite code
        const codeQuery = await db.collection(INVITE_CODES_COLLECTION)
            .where('code', '==', normalizedCode)
            .limit(1)
            .get();
        if (codeQuery.empty) {
            throw new functions.https.HttpsError('not-found', 'Invalid invite code. Please check the code and try again.');
        }
        const inviteCodeDoc = codeQuery.docs[0];
        const inviteCodeData = inviteCodeDoc.data();
        // Check code status
        if (inviteCodeData.status === 'used') {
            throw new functions.https.HttpsError('already-exists', 'This invite code has already been used.');
        }
        if (inviteCodeData.status === 'revoked') {
            throw new functions.https.HttpsError('permission-denied', 'This invite code has been revoked.');
        }
        if (inviteCodeData.status === 'expired' ||
            (inviteCodeData.expiresAt && inviteCodeData.expiresAt.toMillis() < Date.now())) {
            // Auto-update expired status if needed
            if (inviteCodeData.status !== 'expired' && inviteCodeData.expiresAt.toMillis() < Date.now()) {
                await db.collection(INVITE_CODES_COLLECTION).doc(inviteCodeDoc.id).update({
                    status: 'expired'
                });
            }
            throw new functions.https.HttpsError('deadline-exceeded', 'This invite code has expired.');
        }
        // Check if the property exists
        const propertyDoc = await db.collection('properties').doc(inviteCodeData.propertyId).get();
        if (!propertyDoc.exists) {
            throw new functions.https.HttpsError('not-found', 'The property associated with this invite code could not be found.');
        }
        const propertyData = propertyDoc.data();
        // Log the call
        if ((_b = context.auth) === null || _b === void 0 ? void 0 : _b.uid) {
            await logFunctionCall(db, functionName, context.auth.uid);
        }
        else {
            await logFunctionCall(db, functionName, undefined, context.rawRequest.ip);
        }
        // Return validation success with limited property information
        return {
            isValid: true,
            message: 'Valid invite code',
            propertyId: inviteCodeData.propertyId,
            propertyName: (propertyData === null || propertyData === void 0 ? void 0 : propertyData.name) || 'Property',
            unitId: inviteCodeData.unitId || null,
            restrictedEmail: inviteCodeData.email || null
        };
    }
    catch (error) {
        // Forward HttpsError errors
        if (error instanceof auth_1.HttpsError) {
            throw error;
        }
        functions.logger.error('Error validating invite code:', error);
        throw new functions.https.HttpsError('internal', 'An error occurred while validating the invite code. Please try again later.');
    }
});
/**
 * Redeem an invite code to associate a tenant with a property
 * This function allows tenants to use invite codes during or after registration
 */
exports.redeemInviteCode = functions.https.onCall(async (data, context) => {
    // Ensure user is authenticated
    if (!context.auth) {
        throw new functions.https.HttpsError('unauthenticated', 'You must be logged in to redeem an invite code.');
    }
    const tenantId = context.auth.uid;
    const db = admin.firestore();
    // Rate Limiting
    const functionName = 'redeemInviteCode';
    await checkAuthenticatedUserRateLimit(db, tenantId, functionName, MAX_REDEEM_CALLS_PER_PERIOD);
    // Get parameters from request
    const { code } = data;
    // Validate input parameters
    if (!data || typeof data !== 'object') {
        throw new functions.https.HttpsError('invalid-argument', 'Invalid request data');
    }
    if (!code || typeof code !== 'string' || !isValidInviteCode(code)) {
        throw new functions.https.HttpsError('invalid-argument', 'Invalid invite code format. Codes must be 6-12 alphanumeric characters.');
    }
    const normalizedCode = code.toUpperCase();
    try {
        return await db.runTransaction(async (transaction) => {
            var _a;
            // 1. Get and validate the invite code
            const inviteCodeQuery = await transaction.get(db.collection(INVITE_CODES_COLLECTION).where('code', '==', normalizedCode).limit(1));
            if (inviteCodeQuery.empty) {
                throw new functions.https.HttpsError('not-found', 'Invalid invite code.');
            }
            const inviteCodeDoc = inviteCodeQuery.docs[0];
            const inviteCodeData = inviteCodeDoc.data();
            const inviteCodeId = inviteCodeDoc.id;
            // Validate the code status
            if (inviteCodeData.status === 'used') {
                throw new functions.https.HttpsError('already-exists', 'This invite code has already been used.');
            }
            if (inviteCodeData.status === 'revoked') {
                throw new functions.https.HttpsError('permission-denied', 'This invite code has been revoked.');
            }
            if (inviteCodeData.status === 'expired' ||
                (inviteCodeData.expiresAt && inviteCodeData.expiresAt.toMillis() < Date.now())) {
                throw new functions.https.HttpsError('deadline-exceeded', 'This invite code has expired.');
            }
            // Check if email restriction applies and matches user's email
            if (inviteCodeData.email) {
                const userRecord = await admin.auth().getUser(tenantId);
                if (((_a = userRecord.email) === null || _a === void 0 ? void 0 : _a.toLowerCase()) !== inviteCodeData.email.toLowerCase()) {
                    throw new functions.https.HttpsError('permission-denied', `This invite code is restricted to ${inviteCodeData.email}.`);
                }
            }
            // 2. Get user and property documents
            const propertyId = inviteCodeData.propertyId;
            const unitId = inviteCodeData.unitId;
            const userDocRef = db.collection(USERS_COLLECTION).doc(tenantId);
            const propertyDocRef = db.collection(PROPERTIES_COLLECTION).doc(propertyId);
            const [userSnapshot, propertySnapshot] = await transaction.getAll(userDocRef, propertyDocRef);
            if (!propertySnapshot.exists) {
                throw new functions.https.HttpsError('not-found', 'Associated property not found.');
            }
            if (!userSnapshot.exists) {
                throw new functions.https.HttpsError('not-found', 'User profile not found.');
            }
            const userData = userSnapshot.data() || {};
            const propertyData = propertySnapshot.data() || {};
            // 3. Create and add the new property association to the user
            const newAssociation = {
                propertyId: propertyId,
                unitId: unitId || undefined,
                status: 'active',
                startDate: admin.firestore.Timestamp.now(),
                inviteCodeId: inviteCodeId,
            };
            const existingAssociations = userData.propertyAssociations || [];
            const associationExists = existingAssociations.some((assoc) => assoc.propertyId === propertyId && assoc.status === 'active');
            if (associationExists) {
                throw new functions.https.HttpsError('already-exists', 'You are already associated with this property.');
            }
            transaction.update(userDocRef, {
                propertyAssociations: [...existingAssociations, newAssociation],
                updatedAt: admin.firestore.Timestamp.now(),
            });
            // 4. Update the invite code to mark it as used
            transaction.update(inviteCodeDoc.ref, {
                status: 'used',
                usedBy: tenantId,
                usedAt: admin.firestore.Timestamp.now(),
            });
            // 5. Update the property document to add the tenant
            if (unitId && propertyData.units) {
                const units = [...propertyData.units];
                const unitIndex = units.findIndex((u) => u.id === unitId || u.unitNumber === unitId);
                if (unitIndex !== -1) {
                    const unitTenants = units[unitIndex].tenants || [];
                    if (!unitTenants.includes(tenantId)) {
                        units[unitIndex].tenants.push(tenantId);
                        transaction.update(propertyDocRef, { units: units, updatedAt: admin.firestore.Timestamp.now() });
                    }
                }
            }
            else {
                const propertyTenants = propertyData.tenants || [];
                if (!propertyTenants.includes(tenantId)) {
                    transaction.update(propertyDocRef, { tenants: [...propertyTenants, tenantId], updatedAt: admin.firestore.Timestamp.now() });
                }
            }
            // Log successful call
            await logFunctionCall(db, functionName, tenantId);
            return {
                success: true,
                message: 'Invite code redeemed successfully',
                propertyId,
                propertyName: propertyData.name || 'Property',
                unitId: unitId || null,
            };
        });
    }
    catch (error) {
        if (error instanceof auth_1.HttpsError) {
            throw error;
        }
        functions.logger.error('Error redeeming invite code:', error);
        throw new functions.https.HttpsError('internal', 'An internal error occurred.');
    }
=======
exports.generateInviteCode = functions.https.onCall(async (data, context) => {
  // Ensure user is authenticated and has a landlord role
  if (!context.auth) {
    throw new functions.https.HttpsError(
      'unauthenticated',
      'You must be logged in to create an invite code.'
    );
  }

  // Get the user data to check role
  const db = admin.firestore();
  const userDoc = await db.collection('users').doc(context.auth.uid).get();
  
  if (!userDoc.exists) {
    throw new functions.https.HttpsError(
      'not-found',
      'User profile not found.'
    );
  }
  
  const userData = userDoc.data();
  
  // Verify user is a landlord or property manager
  if (userData?.role !== 'landlord' && userData?.role !== 'admin' && userData?.role !== 'property_manager') {
    throw new functions.https.HttpsError(
      'permission-denied',
      'Only landlords and property managers can create invite codes.'
    );
  }

  // Get parameters from request
  const { propertyId, unitId, email, expirationDays = 7 } = data;

  // Validate required parameters
  if (!propertyId) {
    throw new functions.https.HttpsError(
      'invalid-argument',
      'Property ID is required.'
    );
  }

  // Check if the property exists and the user has access to it
  const propertyDoc = await db.collection('properties').doc(propertyId).get();
  if (!propertyDoc.exists) {
    throw new functions.https.HttpsError(
      'not-found',
      'Property not found.'
    );
  }

  const propertyData = propertyDoc.data();
  
  // Check if the user has access to this property
  const hasAccess = propertyData?.ownerId === context.auth.uid ||
                   (propertyData?.managers && propertyData.managers.includes(context.auth.uid)) ||
                   userData?.role === 'admin';
  
  if (!hasAccess) {
    throw new functions.https.HttpsError(
      'permission-denied',
      'You do not have permission to create invite codes for this property.'
    );
  }

  // Verify unit exists if specified
  if (unitId && propertyData?.units) {
    const unitExists = propertyData.units.some((unit) => unit.id === unitId || unit.unitNumber === unitId);
    if (!unitExists) {
      throw new functions.https.HttpsError(
        'not-found',
        'The specified unit could not be found in this property.'
      );
    }
  }

  try {
    // Generate a unique code
    let code;
    let isUnique = false;
    
    // Define character set for codes excluding similar-looking characters
    const chars = 'ABCDEFGHJKLMNPQRSTUVWXYZ23456789'; // Excludes I, O, 0, 1
    
    // Try to generate a unique code
    while (!isUnique) {
      // Generate an 8-character code
      code = '';
      for (let i = 0; i < 8; i++) {
        code += chars.charAt(Math.floor(Math.random() * chars.length));
      }
      
      // Check if the code already exists
      const codeQuery = await db.collection('inviteCodes')
        .where('code', '==', code)
        .limit(1)
        .get();
      
      isUnique = codeQuery.empty;
    }
    
    // Set expiration date based on provided days or default to 7 days
    const now = admin.firestore.Timestamp.now();
    const expiresAt = new admin.firestore.Timestamp(
      now.seconds + (expirationDays * 24 * 60 * 60), 
      now.nanoseconds
    );
    
    // Create the invite code record
    const inviteCodeData = {
      code,
      landlordId: context.auth.uid,
      propertyId,
      unitId: unitId || undefined,
      email: email || undefined,
      status: 'active',
      createdAt: now,
      expiresAt
    };
    
    const inviteCodeRef = await db.collection('inviteCodes').add(inviteCodeData);
    
    // Return the created invite code
    return {
      success: true,
      inviteCode: {
        id: inviteCodeRef.id,
        ...inviteCodeData,
        createdAt: inviteCodeData.createdAt.toMillis(),
        expiresAt: inviteCodeData.expiresAt.toMillis()
      }
    };
  } catch (error) {
    logger.error('Error creating invite code:', error);
    throw new functions.https.HttpsError(
      'internal',
      'An error occurred while creating the invite code. Please try again later.'
    );
  }
>>>>>>> 91343334
});

// All tenant redemption functionality has been removed
// This includes: redeemInviteCode, validateInviteCode, and related functions
// To be rebuilt with a simpler, more reliable approach <|MERGE_RESOLUTION|>--- conflicted
+++ resolved
@@ -1,54 +1,3 @@
-<<<<<<< HEAD
-"use strict";
-var __createBinding = (this && this.__createBinding) || (Object.create ? (function(o, m, k, k2) {
-    if (k2 === undefined) k2 = k;
-    var desc = Object.getOwnPropertyDescriptor(m, k);
-    if (!desc || ("get" in desc ? !m.__esModule : desc.writable || desc.configurable)) {
-      desc = { enumerable: true, get: function() { return m[k]; } };
-    }
-    Object.defineProperty(o, k2, desc);
-}) : (function(o, m, k, k2) {
-    if (k2 === undefined) k2 = k;
-    o[k2] = m[k];
-}));
-var __setModuleDefault = (this && this.__setModuleDefault) || (Object.create ? (function(o, v) {
-    Object.defineProperty(o, "default", { enumerable: true, value: v });
-}) : function(o, v) {
-    o["default"] = v;
-});
-var __importStar = (this && this.__importStar) || (function () {
-    var ownKeys = function(o) {
-        ownKeys = Object.getOwnPropertyNames || function (o) {
-            var ar = [];
-            for (var k in o) if (Object.prototype.hasOwnProperty.call(o, k)) ar[ar.length] = k;
-            return ar;
-        };
-        return ownKeys(o);
-    };
-    return function (mod) {
-        if (mod && mod.__esModule) return mod;
-        var result = {};
-        if (mod != null) for (var k = ownKeys(mod), i = 0; i < k.length; i++) if (k[i] !== "default") __createBinding(result, mod, k[i]);
-        __setModuleDefault(result, mod);
-        return result;
-    };
-})();
-Object.defineProperty(exports, "__esModule", { value: true });
-exports.redeemInviteCode = exports.validateInviteCode = exports.generateInviteCode = void 0;
-const functions = __importStar(require("firebase-functions"));
-const admin = __importStar(require("firebase-admin"));
-const auth_1 = require("firebase-functions/v1/auth");
-// Collection names
-const INVITE_CODES_COLLECTION = 'inviteCodes';
-const USERS_COLLECTION = 'users';
-const PROPERTIES_COLLECTION = 'properties';
-const FUNCTION_CALL_LOGS_COLLECTION = 'functionCallLogs';
-// Rate limiting configuration - different limits for different functions
-const RATE_LIMIT_PERIOD_MINUTES = 60;
-const MAX_GENERATE_CALLS_PER_PERIOD = 50; // Lower limit for code generation
-const MAX_REDEEM_CALLS_PER_PERIOD = 100; // Moderate limit for redemption
-const MAX_VALIDATE_CALLS_PER_PERIOD = 200; // Higher limit for validation (real-time checks)
-=======
 const functions = require('firebase-functions');
 const admin = require('firebase-admin');
 const { logger } = require('firebase-functions');
@@ -58,7 +7,6 @@
   admin.initializeApp();
 }
 
->>>>>>> 91343334
 // Validate invite code format
 const isValidInviteCode = (code) => {
   // Alphanumeric code, 6-12 characters, case-insensitive
@@ -67,414 +15,9 @@
 };
 
 /**
- * Helper function to safely log function calls for rate limiting
+ * Generate an invite code for a property
+ * This function allows landlords to create codes that tenants can use to register
  */
-<<<<<<< HEAD
-const logFunctionCall = async (db, functionName, userId, identifier) => {
-    try {
-        const logData = {
-            function: functionName,
-            timestamp: admin.firestore.Timestamp.now(),
-        };
-        if (userId) {
-            logData.userId = userId;
-        }
-        if (identifier) {
-            logData.identifier = identifier;
-        }
-        await db.collection(FUNCTION_CALL_LOGS_COLLECTION).add(logData);
-    }
-    catch (error) {
-        // Log the error but don't let it break the main function
-        functions.logger.warn(`Failed to log function call for rate limiting: ${error}`);
-    }
-};
-/**
- * Helper function to check rate limits for authenticated users
- */
-const checkAuthenticatedUserRateLimit = async (db, userId, functionName, maxCalls) => {
-    const now = admin.firestore.Timestamp.now();
-    const cutoff = new admin.firestore.Timestamp(now.seconds - (RATE_LIMIT_PERIOD_MINUTES * 60), now.nanoseconds);
-    const recentCalls = await db.collection(FUNCTION_CALL_LOGS_COLLECTION)
-        .where('userId', '==', userId)
-        .where('function', '==', functionName)
-        .where('timestamp', '>', cutoff)
-        .get();
-    if (recentCalls.size >= maxCalls) {
-        throw new functions.https.HttpsError('resource-exhausted', `You have exceeded the limit for ${functionName}. Please try again later.`);
-    }
-};
-/**
- * Helper function to check rate limits for anonymous users (by IP)
- */
-const checkAnonymousUserRateLimit = async (db, identifier, functionName, maxCalls) => {
-    // Validate IP address format to prevent injection
-    if (!identifier || identifier.length > 45) { // IPv6 max length is 45 chars
-        throw new functions.https.HttpsError('invalid-argument', 'Invalid client identifier');
-    }
-    const now = admin.firestore.Timestamp.now();
-    const cutoff = new admin.firestore.Timestamp(now.seconds - (RATE_LIMIT_PERIOD_MINUTES * 60), now.nanoseconds);
-    const recentCalls = await db.collection(FUNCTION_CALL_LOGS_COLLECTION)
-        .where('identifier', '==', identifier)
-        .where('function', '==', functionName)
-        .where('timestamp', '>', cutoff)
-        .get();
-    if (recentCalls.size >= maxCalls) {
-        throw new functions.https.HttpsError('resource-exhausted', 'Rate limit exceeded. Please try again later.');
-    }
-};
-/**
- * Generate an invite code for a property (Callable function for Frontend)
- * This is the correct function for use with httpsCallable()
- */
-exports.generateInviteCode = functions.https.onCall(async (data, context) => {
-    // Ensure user is authenticated
-    if (!context.auth) {
-        throw new functions.https.HttpsError('unauthenticated', 'You must be logged in to generate invite codes.');
-    }
-    const userId = context.auth.uid;
-    const db = admin.firestore();
-    functions.logger.info(`🔧 Generating invite code for user: ${userId}`);
-    // Rate Limiting Check
-    await checkAuthenticatedUserRateLimit(db, userId, 'generateInviteCode', MAX_GENERATE_CALLS_PER_PERIOD);
-    try {
-        // Get the user data to check role
-        const userDoc = await db.collection('users').doc(userId).get();
-        if (!userDoc.exists) {
-            functions.logger.error(`❌ User profile not found: ${userId}`);
-            throw new functions.https.HttpsError('not-found', 'User profile not found');
-        }
-        const userData = userDoc.data();
-        functions.logger.info(`🔧 User role: ${(userData === null || userData === void 0 ? void 0 : userData.role) || (userData === null || userData === void 0 ? void 0 : userData.userType)}`);
-        // Verify user is a landlord or property manager
-        const userRole = (userData === null || userData === void 0 ? void 0 : userData.role) || (userData === null || userData === void 0 ? void 0 : userData.userType);
-        if (userRole !== 'landlord' && userRole !== 'admin' && userRole !== 'property_manager') {
-            functions.logger.error(`❌ User not authorized. Role: ${userRole}`);
-            throw new functions.https.HttpsError('permission-denied', 'Only landlords and property managers can create invite codes');
-        }
-        // Get parameters from request
-        const { propertyId, unitId, email, expirationDays = 7 } = data;
-        functions.logger.info(`🔧 Request params:`, { propertyId, unitId, email, expirationDays });
-        // Validate required parameters
-        if (!propertyId || typeof propertyId !== 'string' || propertyId.length > 100) {
-            throw new functions.https.HttpsError('invalid-argument', 'Valid property ID is required');
-        }
-        // Validate optional parameters
-        if (unitId && (typeof unitId !== 'string' || unitId.length > 50)) {
-            throw new functions.https.HttpsError('invalid-argument', 'Invalid unit ID format');
-        }
-        if (email && (typeof email !== 'string' || email.length > 254 || !/^[^\s@]+@[^\s@]+\.[^\s@]+$/.test(email))) {
-            throw new functions.https.HttpsError('invalid-argument', 'Invalid email format');
-        }
-        if (typeof expirationDays !== 'number' || expirationDays < 1 || expirationDays > 365) {
-            throw new functions.https.HttpsError('invalid-argument', 'Expiration days must be between 1 and 365');
-        }
-        // Check if the property exists and the user has access to it
-        const propertyDoc = await db.collection('properties').doc(propertyId).get();
-        if (!propertyDoc.exists) {
-            functions.logger.error(`❌ Property not found: ${propertyId}`);
-            throw new functions.https.HttpsError('not-found', 'Property not found');
-        }
-        const propertyData = propertyDoc.data();
-        functions.logger.info(`🔧 Property data:`, {
-            landlordId: propertyData === null || propertyData === void 0 ? void 0 : propertyData.landlordId,
-            ownerId: propertyData === null || propertyData === void 0 ? void 0 : propertyData.ownerId,
-            requestUserId: userId
-        });
-        // Check if the user has access to this property
-        const hasAccess = (propertyData === null || propertyData === void 0 ? void 0 : propertyData.ownerId) === userId ||
-            (propertyData === null || propertyData === void 0 ? void 0 : propertyData.landlordId) === userId ||
-            ((propertyData === null || propertyData === void 0 ? void 0 : propertyData.managers) && propertyData.managers.includes(userId)) ||
-            userRole === 'admin';
-        if (!hasAccess) {
-            functions.logger.error(`❌ User ${userId} does not have access to property ${propertyId}`);
-            throw new functions.https.HttpsError('permission-denied', 'You do not have permission to create invite codes for this property');
-        }
-        // Verify unit exists if specified
-        if (unitId && (propertyData === null || propertyData === void 0 ? void 0 : propertyData.units)) {
-            const unitExists = propertyData.units.some((unit) => unit.id === unitId || unit.unitNumber === unitId);
-            if (!unitExists) {
-                throw new functions.https.HttpsError('not-found', 'The specified unit could not be found in this property');
-            }
-        }
-        // Generate a unique code
-        let generatedCode = '';
-        let isUnique = false;
-        // Define character set for codes excluding similar-looking characters
-        const chars = 'ABCDEFGHJKLMNPQRSTUVWXYZ23456789'; // Excludes I, O, 0, 1
-        // Try to generate a unique code
-        while (!isUnique) {
-            // Generate an 8-character code
-            generatedCode = '';
-            for (let i = 0; i < 8; i++) {
-                generatedCode += chars.charAt(Math.floor(Math.random() * chars.length));
-            }
-            // Check if the code already exists
-            const codeQuery = await db.collection(INVITE_CODES_COLLECTION)
-                .where('code', '==', generatedCode)
-                .limit(1)
-                .get();
-            isUnique = codeQuery.empty;
-        }
-        // Set expiration date based on provided days or default to 7 days
-        const now = admin.firestore.Timestamp.now();
-        const expiresAt = new admin.firestore.Timestamp(now.seconds + (expirationDays * 24 * 60 * 60), now.nanoseconds);
-        // Create the invite code record
-        const inviteCodeData = {
-            code: generatedCode,
-            landlordId: userId,
-            propertyId,
-            unitId: unitId || undefined,
-            email: email || undefined,
-            status: 'active',
-            createdAt: now,
-            expiresAt
-        };
-        const inviteCodeRef = await db.collection(INVITE_CODES_COLLECTION).add(inviteCodeData);
-        functions.logger.info(`✅ Invite code created successfully: ${generatedCode}`);
-        // Log the successful function call for rate limiting
-        await logFunctionCall(db, 'generateInviteCode', userId);
-        // Return the created invite code
-        return {
-            success: true,
-            inviteCode: {
-                id: inviteCodeRef.id,
-                code: generatedCode,
-                propertyId,
-                landlordId: userId,
-                unitId: unitId || null,
-                email: email || null,
-                status: 'active',
-                createdAt: inviteCodeData.createdAt.toMillis(),
-                expiresAt: inviteCodeData.expiresAt.toMillis()
-            }
-        };
-    }
-    catch (error) {
-        // Forward HttpsError errors
-        if (error instanceof functions.https.HttpsError) {
-            throw error;
-        }
-        functions.logger.error('Error creating invite code:', error);
-        throw new functions.https.HttpsError('internal', 'An error occurred while creating the invite code');
-    }
-});
-/**
- * Validate an invite code without redeeming it
- * This helps check if a code is valid during registration process
- */
-exports.validateInviteCode = functions.https.onCall(async (data, context) => {
-    var _a, _b;
-    const db = admin.firestore();
-    // Rate limiting for both authenticated and anonymous users
-    const functionName = 'validateInviteCode';
-    if ((_a = context.auth) === null || _a === void 0 ? void 0 : _a.uid) {
-        // Authenticated user - use userId for rate limiting
-        await checkAuthenticatedUserRateLimit(db, context.auth.uid, functionName, MAX_VALIDATE_CALLS_PER_PERIOD);
-    }
-    else {
-        // Anonymous user - use IP for rate limiting
-        const clientIP = context.rawRequest.ip;
-        await checkAnonymousUserRateLimit(db, clientIP, functionName, MAX_VALIDATE_CALLS_PER_PERIOD);
-    }
-    // Get the code from the request
-    const { code } = data;
-    // Validate input parameters
-    if (!data || typeof data !== 'object') {
-        throw new functions.https.HttpsError('invalid-argument', 'Invalid request data');
-    }
-    // Validate code format
-    if (!code || typeof code !== 'string' || !isValidInviteCode(code)) {
-        throw new functions.https.HttpsError('invalid-argument', 'Invalid invite code format. Codes must be 6-12 alphanumeric characters.');
-    }
-    const normalizedCode = code.toUpperCase();
-    try {
-        // Look up the invite code
-        const codeQuery = await db.collection(INVITE_CODES_COLLECTION)
-            .where('code', '==', normalizedCode)
-            .limit(1)
-            .get();
-        if (codeQuery.empty) {
-            throw new functions.https.HttpsError('not-found', 'Invalid invite code. Please check the code and try again.');
-        }
-        const inviteCodeDoc = codeQuery.docs[0];
-        const inviteCodeData = inviteCodeDoc.data();
-        // Check code status
-        if (inviteCodeData.status === 'used') {
-            throw new functions.https.HttpsError('already-exists', 'This invite code has already been used.');
-        }
-        if (inviteCodeData.status === 'revoked') {
-            throw new functions.https.HttpsError('permission-denied', 'This invite code has been revoked.');
-        }
-        if (inviteCodeData.status === 'expired' ||
-            (inviteCodeData.expiresAt && inviteCodeData.expiresAt.toMillis() < Date.now())) {
-            // Auto-update expired status if needed
-            if (inviteCodeData.status !== 'expired' && inviteCodeData.expiresAt.toMillis() < Date.now()) {
-                await db.collection(INVITE_CODES_COLLECTION).doc(inviteCodeDoc.id).update({
-                    status: 'expired'
-                });
-            }
-            throw new functions.https.HttpsError('deadline-exceeded', 'This invite code has expired.');
-        }
-        // Check if the property exists
-        const propertyDoc = await db.collection('properties').doc(inviteCodeData.propertyId).get();
-        if (!propertyDoc.exists) {
-            throw new functions.https.HttpsError('not-found', 'The property associated with this invite code could not be found.');
-        }
-        const propertyData = propertyDoc.data();
-        // Log the call
-        if ((_b = context.auth) === null || _b === void 0 ? void 0 : _b.uid) {
-            await logFunctionCall(db, functionName, context.auth.uid);
-        }
-        else {
-            await logFunctionCall(db, functionName, undefined, context.rawRequest.ip);
-        }
-        // Return validation success with limited property information
-        return {
-            isValid: true,
-            message: 'Valid invite code',
-            propertyId: inviteCodeData.propertyId,
-            propertyName: (propertyData === null || propertyData === void 0 ? void 0 : propertyData.name) || 'Property',
-            unitId: inviteCodeData.unitId || null,
-            restrictedEmail: inviteCodeData.email || null
-        };
-    }
-    catch (error) {
-        // Forward HttpsError errors
-        if (error instanceof auth_1.HttpsError) {
-            throw error;
-        }
-        functions.logger.error('Error validating invite code:', error);
-        throw new functions.https.HttpsError('internal', 'An error occurred while validating the invite code. Please try again later.');
-    }
-});
-/**
- * Redeem an invite code to associate a tenant with a property
- * This function allows tenants to use invite codes during or after registration
- */
-exports.redeemInviteCode = functions.https.onCall(async (data, context) => {
-    // Ensure user is authenticated
-    if (!context.auth) {
-        throw new functions.https.HttpsError('unauthenticated', 'You must be logged in to redeem an invite code.');
-    }
-    const tenantId = context.auth.uid;
-    const db = admin.firestore();
-    // Rate Limiting
-    const functionName = 'redeemInviteCode';
-    await checkAuthenticatedUserRateLimit(db, tenantId, functionName, MAX_REDEEM_CALLS_PER_PERIOD);
-    // Get parameters from request
-    const { code } = data;
-    // Validate input parameters
-    if (!data || typeof data !== 'object') {
-        throw new functions.https.HttpsError('invalid-argument', 'Invalid request data');
-    }
-    if (!code || typeof code !== 'string' || !isValidInviteCode(code)) {
-        throw new functions.https.HttpsError('invalid-argument', 'Invalid invite code format. Codes must be 6-12 alphanumeric characters.');
-    }
-    const normalizedCode = code.toUpperCase();
-    try {
-        return await db.runTransaction(async (transaction) => {
-            var _a;
-            // 1. Get and validate the invite code
-            const inviteCodeQuery = await transaction.get(db.collection(INVITE_CODES_COLLECTION).where('code', '==', normalizedCode).limit(1));
-            if (inviteCodeQuery.empty) {
-                throw new functions.https.HttpsError('not-found', 'Invalid invite code.');
-            }
-            const inviteCodeDoc = inviteCodeQuery.docs[0];
-            const inviteCodeData = inviteCodeDoc.data();
-            const inviteCodeId = inviteCodeDoc.id;
-            // Validate the code status
-            if (inviteCodeData.status === 'used') {
-                throw new functions.https.HttpsError('already-exists', 'This invite code has already been used.');
-            }
-            if (inviteCodeData.status === 'revoked') {
-                throw new functions.https.HttpsError('permission-denied', 'This invite code has been revoked.');
-            }
-            if (inviteCodeData.status === 'expired' ||
-                (inviteCodeData.expiresAt && inviteCodeData.expiresAt.toMillis() < Date.now())) {
-                throw new functions.https.HttpsError('deadline-exceeded', 'This invite code has expired.');
-            }
-            // Check if email restriction applies and matches user's email
-            if (inviteCodeData.email) {
-                const userRecord = await admin.auth().getUser(tenantId);
-                if (((_a = userRecord.email) === null || _a === void 0 ? void 0 : _a.toLowerCase()) !== inviteCodeData.email.toLowerCase()) {
-                    throw new functions.https.HttpsError('permission-denied', `This invite code is restricted to ${inviteCodeData.email}.`);
-                }
-            }
-            // 2. Get user and property documents
-            const propertyId = inviteCodeData.propertyId;
-            const unitId = inviteCodeData.unitId;
-            const userDocRef = db.collection(USERS_COLLECTION).doc(tenantId);
-            const propertyDocRef = db.collection(PROPERTIES_COLLECTION).doc(propertyId);
-            const [userSnapshot, propertySnapshot] = await transaction.getAll(userDocRef, propertyDocRef);
-            if (!propertySnapshot.exists) {
-                throw new functions.https.HttpsError('not-found', 'Associated property not found.');
-            }
-            if (!userSnapshot.exists) {
-                throw new functions.https.HttpsError('not-found', 'User profile not found.');
-            }
-            const userData = userSnapshot.data() || {};
-            const propertyData = propertySnapshot.data() || {};
-            // 3. Create and add the new property association to the user
-            const newAssociation = {
-                propertyId: propertyId,
-                unitId: unitId || undefined,
-                status: 'active',
-                startDate: admin.firestore.Timestamp.now(),
-                inviteCodeId: inviteCodeId,
-            };
-            const existingAssociations = userData.propertyAssociations || [];
-            const associationExists = existingAssociations.some((assoc) => assoc.propertyId === propertyId && assoc.status === 'active');
-            if (associationExists) {
-                throw new functions.https.HttpsError('already-exists', 'You are already associated with this property.');
-            }
-            transaction.update(userDocRef, {
-                propertyAssociations: [...existingAssociations, newAssociation],
-                updatedAt: admin.firestore.Timestamp.now(),
-            });
-            // 4. Update the invite code to mark it as used
-            transaction.update(inviteCodeDoc.ref, {
-                status: 'used',
-                usedBy: tenantId,
-                usedAt: admin.firestore.Timestamp.now(),
-            });
-            // 5. Update the property document to add the tenant
-            if (unitId && propertyData.units) {
-                const units = [...propertyData.units];
-                const unitIndex = units.findIndex((u) => u.id === unitId || u.unitNumber === unitId);
-                if (unitIndex !== -1) {
-                    const unitTenants = units[unitIndex].tenants || [];
-                    if (!unitTenants.includes(tenantId)) {
-                        units[unitIndex].tenants.push(tenantId);
-                        transaction.update(propertyDocRef, { units: units, updatedAt: admin.firestore.Timestamp.now() });
-                    }
-                }
-            }
-            else {
-                const propertyTenants = propertyData.tenants || [];
-                if (!propertyTenants.includes(tenantId)) {
-                    transaction.update(propertyDocRef, { tenants: [...propertyTenants, tenantId], updatedAt: admin.firestore.Timestamp.now() });
-                }
-            }
-            // Log successful call
-            await logFunctionCall(db, functionName, tenantId);
-            return {
-                success: true,
-                message: 'Invite code redeemed successfully',
-                propertyId,
-                propertyName: propertyData.name || 'Property',
-                unitId: unitId || null,
-            };
-        });
-    }
-    catch (error) {
-        if (error instanceof auth_1.HttpsError) {
-            throw error;
-        }
-        functions.logger.error('Error redeeming invite code:', error);
-        throw new functions.https.HttpsError('internal', 'An internal error occurred.');
-    }
-=======
 exports.generateInviteCode = functions.https.onCall(async (data, context) => {
   // Ensure user is authenticated and has a landlord role
   if (!context.auth) {
@@ -613,7 +156,6 @@
       'An error occurred while creating the invite code. Please try again later.'
     );
   }
->>>>>>> 91343334
 });
 
 // All tenant redemption functionality has been removed
