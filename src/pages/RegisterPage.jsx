--- conflicted
+++ resolved
@@ -3,7 +3,6 @@
 import { useAuth } from '../context/AuthContext.jsx';
 import { EyeIcon, EyeSlashIcon } from '@heroicons/react/24/outline';
 import { getAuthErrorMessage } from '../utils/authHelpers';
-import { unifiedInviteCodeService } from '../services/unifiedInviteCodeService';
 
 const RegisterPage = ({ initialRole, isPremium }) => {
   // Form state
@@ -14,7 +13,6 @@
     password: '',
     confirmPassword: '',
     role: initialRole || 'tenant',
-    inviteCode: '',
     companyName: '',
     specialties: [],
     rememberMe: false
@@ -27,40 +25,11 @@
     showPassword: false,
     showConfirmPassword: false,
     validationErrors: {},
-    hasInteracted: false,
-    isCodeValidating: false,
-    codeValidationResult: null
+    hasInteracted: false
   });
 
   const { register } = useAuth();
   const navigate = useNavigate();
-
-  // Debounced invite code validation
-  useEffect(() => {
-    if (formData.role !== 'tenant' || formData.inviteCode.length < 6) {
-      setFormState(prev => ({ ...prev, codeValidationResult: null }));
-      return;
-    }
-
-    setFormState(prev => ({ ...prev, isCodeValidating: true, codeValidationResult: null }));
-
-    const handler = setTimeout(async () => {
-      try {
-        const result = await unifiedInviteCodeService.validateInviteCode(formData.inviteCode);
-        setFormState(prev => ({ ...prev, codeValidationResult: result, isCodeValidating: false }));
-      } catch (error) {
-        setFormState(prev => ({
-          ...prev,
-          codeValidationResult: { isValid: false, message: 'Error validating code.' },
-          isCodeValidating: false
-        }));
-      }
-    }, 750); // 750ms debounce delay
-
-    return () => {
-      clearTimeout(handler);
-    };
-  }, [formData.inviteCode, formData.role]);
 
   // Specialty options for contractors
   const specialtyOptions = [
@@ -138,21 +107,9 @@
     errors.email = validateField('email', formData.email);
     errors.password = validateField('password', formData.password);
     errors.confirmPassword = validateField('confirmPassword', formData.confirmPassword);
-    
-    if (formData.role === 'contractor') {
-      errors.specialties = validateField('specialties', formData.specialties);
-    }
-    
-    // Also validate invite code if tenant
-    if (formData.role === 'tenant') {
-      if (!formData.inviteCode) {
-        errors.inviteCode = 'An invite code is required for tenants.';
-      } else if (!formState.codeValidationResult?.isValid) {
-        errors.inviteCode = formState.codeValidationResult?.message || 'This invite code is not valid.';
-      }
-    }
-
-    const hasErrors = Object.values(errors).some(error => error);
+    errors.specialties = validateField('specialties', formData.specialties);
+
+    const hasErrors = Object.values(errors).some(error => error !== '');
     setFormState(prev => ({ ...prev, validationErrors: errors }));
 
     if (hasErrors) return;
@@ -167,16 +124,7 @@
         isPremium
       );
 
-<<<<<<< HEAD
-      // After user is created, if they are a tenant with a valid code, redeem it.
-      if (formData.role === 'tenant' && formState.codeValidationResult?.isValid) {
-        await unifiedInviteCodeService.redeemInviteCode(formData.inviteCode);
-      }
-
-      await fetchUserProfile(userCredential.user.uid);
-=======
       // No need to manually call fetchUserProfile - onAuthStateChanged will handle it
->>>>>>> 91343334
       setFormState(prev => ({ ...prev, success: true }));
 
       // Redirect after success animation
@@ -198,7 +146,7 @@
     }
   };
 
-  const { loading, error, success, showPassword, showConfirmPassword, validationErrors, isCodeValidating, codeValidationResult } = formState;
+  const { loading, error, success, showPassword, showConfirmPassword, validationErrors } = formState;
 
   return (
     <div className="min-h-screen relative overflow-hidden">
@@ -311,46 +259,6 @@
               </div>
 
               <form onSubmit={handleSubmit} className="space-y-6">
-                {/* Invite Code for Tenants */}
-                {formData.role === 'tenant' && (
-                  <div className="animate-in slide-in-from-top duration-500">
-                    <label htmlFor="inviteCode" className="block text-sm font-medium text-gray-700 mb-2">
-                      Invite Code <span className="text-gray-400">(required for tenants)</span>
-                    </label>
-                    <input
-                      id="inviteCode"
-                      type="text"
-                      value={formData.inviteCode}
-                      onChange={(e) => handleInputChange('inviteCode', e.target.value.toUpperCase())}
-                      className={`w-full px-4 py-3 border rounded-lg focus:ring-2 focus:ring-orange-500 focus:border-orange-500 transition-all duration-200 bg-gray-50 ${
-                        validationErrors.inviteCode ? 'border-red-300' : 'border-gray-300'
-                      }`}
-                      placeholder="Enter code from your landlord"
-                    />
-                    {/* Validation feedback */}
-                    {isCodeValidating && (
-                      <div className="mt-2 flex items-center text-sm text-gray-500">
-                        <svg className="animate-spin -ml-1 mr-2 h-4 w-4 text-gray-400" fill="none" viewBox="0 0 24 24">
-                          <circle className="opacity-25" cx="12" cy="12" r="10" stroke="currentColor" strokeWidth="4" />
-                          <path className="opacity-75" fill="currentColor" d="M4 12a8 8 0 018-8V0C5.373 0 0 5.373 0 12h4zm2 5.291A7.962 7.962 0 014 12H0c0 3.042 1.135 5.824 3 7.938l3-2.647z" />
-                        </svg>
-                        Validating...
-                      </div>
-                    )}
-                    {codeValidationResult && !isCodeValidating && (
-                      <div className={`mt-2 text-sm ${codeValidationResult.isValid ? 'text-green-600' : 'text-red-600'}`}>
-                        {codeValidationResult.isValid
-                          ? `✅ Valid for: ${codeValidationResult.propertyName}`
-                          : `❌ ${codeValidationResult.message}`
-                        }
-                      </div>
-                    )}
-                    {validationErrors.inviteCode && (
-                      <p className="mt-1 text-sm text-red-600">{validationErrors.inviteCode}</p>
-                    )}
-                  </div>
-                )}
-
                 {/* Full Name */}
                 <div>
                   <label htmlFor="fullName" className="block text-sm font-medium text-gray-700 mb-2">
