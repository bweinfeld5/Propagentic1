--- conflicted
+++ resolved
@@ -3,12 +3,7 @@
 import TenantInviteForm from './TenantInviteForm';
 import Button from '../ui/Button';
 import toast from 'react-hot-toast';
-<<<<<<< HEAD
-import { unifiedInviteCodeService } from '../../services/unifiedInviteCodeService';
-import { useAuth } from '../../context/AuthContext.jsx';
-=======
 import inviteService from '../../services/firestore/inviteService';
->>>>>>> 91343334
 
 interface TenantInviteModalProps {
   isOpen: boolean;
@@ -54,17 +49,10 @@
     setIsRedeeming(true);
     
     try {
-<<<<<<< HEAD
-      // Redeem the invite code
-      const result = await unifiedInviteCodeService.redeemInviteCode(
-        validatedProperty.inviteCode
-      );
-=======
       console.log('🔄 Accepting tenant invite for user:', currentUser.uid);
       
       // Call the new acceptTenantInvite service
       const result = await inviteService.acceptTenantInvite(validatedProperty.inviteCode);
->>>>>>> 91343334
       
       if (result.success) {
         // Refresh user data to get updated profile with property
