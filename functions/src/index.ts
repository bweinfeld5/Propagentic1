import * as functions from "firebase-functions";
import * as admin from "firebase-admin";

// Initialize Firebase Admin SDK
if (!admin.apps.length) {
  admin.initializeApp();
}

console.log("🔥 Loading essential functions...");

// Basic Ping Function
export const ping = functions.https.onCall(async () => {
  console.log("Ping function invoked.");
  return { message: "pong", timestamp: Date.now() };
});

// Import and export user relationship functions (property invites)
import { 
  sendPropertyInvite, 
  acceptPropertyInvite, 
  rejectPropertyInvite,
  addContractorToRolodex 
} from './userRelationships';

export { 
  sendPropertyInvite, 
  acceptPropertyInvite, 
  rejectPropertyInvite,
  addContractorToRolodex 
};

<<<<<<< HEAD
// Import and export document management functions
import { processUploadedDocument, uploadWorkOrderDocument } from './documentManagement';

export { processUploadedDocument, uploadWorkOrderDocument };

console.log("✅ Essential functions loaded (ping, invite code, email invites, notifications, property invites).");
=======
// Import and export AI classification function
import { classifyMaintenanceRequest } from './classifyMaintenanceRequest';
export { classifyMaintenanceRequest };

// Import and export email invite function
import { sendInviteEmail } from './invites';
export { sendInviteEmail };

// Import and export notification trigger functions  
import { createNotificationOnInvite } from './inviteTriggers';
export { createNotificationOnInvite };

// Import and export SendGrid email functions
import { sendEmail } from './sendgridEmailService';
export { sendEmail };

// Import and export test functions
import { testSendGrid, testPing } from './testSendGrid';
import { simpleTest } from './simpleTest';
export { testSendGrid, testPing, simpleTest };

// Import and export invite code generation function (landlord functionality)
const inviteCodeModule = require('./inviteCode.js');
export const generateInviteCode = inviteCodeModule.generateInviteCode;

// Import and export tenant invite acceptance function (HTTP function with CORS)
import { acceptTenantInvite } from './acceptTenantInvite';
export { acceptTenantInvite };

// Import and export tenant removal function
import { removeTenantFromLandlord } from './removeTenantFromLandlord';
export { removeTenantFromLandlord };

// Import and export tenant leave property function
import { tenantLeaveProperty } from './tenantLeaveProperty';
export { tenantLeaveProperty };

console.log("✅ Essential functions loaded (ping, property invites, AI classification, email invites, notifications, SendGrid, tests, invite code generation, tenant invite acceptance, tenant leave property).");
>>>>>>> a0d5f50b
<|MERGE_RESOLUTION|>--- conflicted
+++ resolved
@@ -29,14 +29,12 @@
   addContractorToRolodex 
 };
 
-<<<<<<< HEAD
 // Import and export document management functions
 import { processUploadedDocument, uploadWorkOrderDocument } from './documentManagement';
 
 export { processUploadedDocument, uploadWorkOrderDocument };
 
 console.log("✅ Essential functions loaded (ping, invite code, email invites, notifications, property invites).");
-=======
 // Import and export AI classification function
 import { classifyMaintenanceRequest } from './classifyMaintenanceRequest';
 export { classifyMaintenanceRequest };
@@ -74,5 +72,4 @@
 import { tenantLeaveProperty } from './tenantLeaveProperty';
 export { tenantLeaveProperty };
 
-console.log("✅ Essential functions loaded (ping, property invites, AI classification, email invites, notifications, SendGrid, tests, invite code generation, tenant invite acceptance, tenant leave property).");
->>>>>>> a0d5f50b
+console.log("✅ Essential functions loaded (ping, property invites, AI classification, email invites, notifications, SendGrid, tests, invite code generation, tenant invite acceptance, tenant leave property).");