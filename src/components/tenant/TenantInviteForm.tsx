import React, { useState, useEffect } from 'react';
import { useAuth } from '../../context/AuthContext.jsx';
<<<<<<< HEAD
import { unifiedInviteService } from '../../services/unifiedInviteService';
=======
import inviteService from '../../services/firestore/inviteService';
>>>>>>> 91343334
import Input from '../ui/Input';
import Button from '../ui/Button';
import { ExclamationCircleIcon, CheckCircleIcon } from '@heroicons/react/24/outline';
import toastService from '../../services/toastService';

interface TenantInviteFormProps {
  onInviteValidated: (propertyInfo: {
    propertyId: string;
    propertyName: string;
    unitId?: string | null;
    inviteCode: string;
  }) => void;
  email?: string;
  className?: string;
  showSkip?: boolean;
  onSkip?: () => void;
  initialCode?: string;
  propertyInfo?: {
    propertyId: string;
    propertyName: string;
    unitId?: string | null;
  } | null;
  isProcessing?: boolean;
}

/**
 * Form component for entering and validating invite codes
 * This validates invite codes and notifies parent components for redemption.
 */
const TenantInviteForm: React.FC<TenantInviteFormProps> = ({
  onInviteValidated,
  email,
  className = '',
  showSkip = false,
  onSkip,
  initialCode = '',
  propertyInfo = null,
  isProcessing = false
}) => {
  const { currentUser } = useAuth();
  const [inviteCode, setInviteCode] = useState(initialCode);
  const [isValidating, setIsValidating] = useState(false);
  const [validationMessage, setValidationMessage] = useState<{
    type: 'success' | 'error';
    message: string;
  } | null>(null);

  // If we have propertyInfo, it means the code is already validated
  useEffect(() => {
    if (propertyInfo && initialCode) {
      setValidationMessage({
        type: 'success',
        message: 'Invite code validated! Ready to join property.'
      });
    }
  }, [propertyInfo, initialCode]);

  // Auto-format invite code as user types (uppercase, no spaces)
  const handleInviteCodeChange = (e: React.ChangeEvent<HTMLInputElement>) => {
    const value = e.target.value.toUpperCase().replace(/\s/g, '');
    setInviteCode(value);
    
    // Clear validation message when user edits the code
    if (validationMessage) {
      setValidationMessage(null);
    }
  };

  // Validate the invite code using unified service
  const validateCode = async (e?: React.FormEvent) => {
    if (e) {
      e.preventDefault();
    }

    // If already validated (from email link), skip to join
    if (propertyInfo && initialCode) {
      onInviteValidated({
        ...propertyInfo,
        inviteCode: initialCode
      });
      return;
    }

    if (!inviteCode.trim()) {
      setValidationMessage({
        type: 'error',
        message: 'Please enter an invite code'
      });
      return;
    }

    setIsValidating(true);
    setValidationMessage(null);

    try {
      console.log('🔍 Starting unified invite code validation for:', inviteCode.trim());
      console.log('🔍 Current user:', currentUser?.uid, currentUser?.email);
      
<<<<<<< HEAD
      const validationResult = await unifiedInviteService.validateInviteCode(inviteCode.trim());
=======
      const validationResult = await inviteService.validateInviteCode(inviteCode.trim());
>>>>>>> 91343334
      
      console.log('🔍 Unified validation result:', validationResult);
      
      if (validationResult.isValid) {
        console.log('✅ Code is valid!');
        setValidationMessage({
          type: 'success',
          message: 'Valid invite code!'
        });
        
        console.log('🚀 Notifying parent component with property info');
        // Notify parent component that we have a valid invite code
        onInviteValidated({
          propertyId: validationResult.inviteData?.propertyId || '',
          propertyName: validationResult.inviteData?.propertyName || 'Property',
          unitId: validationResult.inviteData?.unitId || null,
          inviteCode: inviteCode.trim()
        });
      } else {
        console.log('❌ Code validation failed:', validationResult.message);
        setValidationMessage({
          type: 'error',
          message: validationResult.message || 'Invalid invite code. Please check the code and try again.'
        });
      }
    } catch (error) {
      console.error('❌ Error during validation:', error);
      setValidationMessage({
        type: 'error',
        message: 'An error occurred while validating the code. Please try again.'
      });
    } finally {
      setIsValidating(false);
    }
  };

  // Handle skip action
  const handleSkip = () => {
    if (showSkip && onSkip) {
      toastService.showInfoToast(
        'Invite Code Skipped',
        'You can add a property later from your dashboard'
      );
      onSkip();
    }
  };

  return (
    <div className={`${className} relative`}>
      <form onSubmit={validateCode} className="space-y-4">
        <div className="space-y-2">
          <label htmlFor="invite-code" className="block text-sm font-medium text-gray-700 dark:text-gray-300">
            Enter your invite code
          </label>
          
          <div className="relative">
            <Input
              id="invite-code"
              type="text"
              value={inviteCode}
              onChange={handleInviteCodeChange}
              placeholder="Enter the 8-character code (e.g., ABCD1234)"
              maxLength={12}
              autoComplete="off"
              disabled={isValidating || isProcessing}
              className={`w-full px-4 py-3 font-mono ${
                validationMessage?.type === 'error'
                  ? 'border-red-500 focus:border-red-500 focus:ring-red-500'
                  : validationMessage?.type === 'success'
                  ? 'border-green-500 focus:border-green-500 focus:ring-green-500'
                  : 'border-gray-300 focus:border-blue-500 focus:ring-blue-500'
              }`}
              aria-invalid={validationMessage?.type === 'error'}
              aria-describedby={validationMessage ? 'invite-code-feedback' : undefined}
            />
            
            {validationMessage && (
              <div className="absolute inset-y-0 right-0 flex items-center pr-3">
                {validationMessage.type === 'success' ? (
                  <CheckCircleIcon className="h-5 w-5 text-green-500" />
                ) : (
                  <ExclamationCircleIcon className="h-5 w-5 text-red-500" />
                )}
              </div>
            )}
          </div>
          
          {validationMessage && (
            <p
              id="invite-code-feedback"
              className={`text-sm ${
                validationMessage.type === 'success' ? 'text-green-600' : 'text-red-600'
              }`}
            >
              {validationMessage.message}
            </p>
          )}
          
          <div className="text-xs space-y-1">
            <p className="text-gray-500 dark:text-gray-400">
            Your invite code should have been provided by your landlord or property manager.
          </p>
            <p className="text-gray-500 dark:text-gray-400">
              If you received an invitation by email, the 8-character code is displayed in the email.
            </p>
          </div>
        </div>
        
        <div className={`flex ${showSkip ? 'justify-between' : 'justify-end'} space-x-4`}>
          {showSkip && (
            <Button
              type="button"
              onClick={handleSkip}
              variant="secondary"
              disabled={isValidating || isProcessing}
              className="px-4 py-2 text-sm"
            >
              Skip for now
            </Button>
          )}
          
          <Button
            type="submit"
            variant="primary"
            isLoading={isValidating || isProcessing}
            className="px-6 py-2"
          >
            {(isValidating || isProcessing) ? 'Processing...' : (propertyInfo ? 'Join Property' : 'Validate Code')}
          </Button>
        </div>
      </form>
      
      {/* Debug tool - only show in development */}
                {/* {process.env.NODE_ENV === 'development' && <InviteCodeValidationTest />} */}
    </div>
  );
};

export default TenantInviteForm; <|MERGE_RESOLUTION|>--- conflicted
+++ resolved
@@ -1,10 +1,6 @@
 import React, { useState, useEffect } from 'react';
 import { useAuth } from '../../context/AuthContext.jsx';
-<<<<<<< HEAD
-import { unifiedInviteService } from '../../services/unifiedInviteService';
-=======
 import inviteService from '../../services/firestore/inviteService';
->>>>>>> 91343334
 import Input from '../ui/Input';
 import Button from '../ui/Button';
 import { ExclamationCircleIcon, CheckCircleIcon } from '@heroicons/react/24/outline';
@@ -73,7 +69,7 @@
     }
   };
 
-  // Validate the invite code using unified service
+  // Validate the invite code
   const validateCode = async (e?: React.FormEvent) => {
     if (e) {
       e.preventDefault();
@@ -100,16 +96,12 @@
     setValidationMessage(null);
 
     try {
-      console.log('🔍 Starting unified invite code validation for:', inviteCode.trim());
+      console.log('🔍 Starting invite code validation for:', inviteCode.trim());
       console.log('🔍 Current user:', currentUser?.uid, currentUser?.email);
       
-<<<<<<< HEAD
-      const validationResult = await unifiedInviteService.validateInviteCode(inviteCode.trim());
-=======
       const validationResult = await inviteService.validateInviteCode(inviteCode.trim());
->>>>>>> 91343334
-      
-      console.log('🔍 Unified validation result:', validationResult);
+      
+      console.log('🔍 Validation result:', validationResult);
       
       if (validationResult.isValid) {
         console.log('✅ Code is valid!');
