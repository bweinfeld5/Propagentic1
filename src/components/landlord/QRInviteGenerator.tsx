--- conflicted
+++ resolved
@@ -8,13 +8,10 @@
   ArrowPathIcon
 } from '@heroicons/react/24/outline';
 import { QRCodeDisplay } from '../qr/QRCodeDisplay';
-<<<<<<< HEAD
+import { unifiedInviteService } from '../../services/unifiedInviteService';
 import { getFunctions, httpsCallable } from 'firebase/functions';
 import { auth } from '../../firebase/config';
 // import { inviteCodeServiceLocal } from '../../services/inviteCodeServiceLocal';
-=======
-import { unifiedInviteService } from '../../services/unifiedInviteService';
->>>>>>> 2463b34e
 import toast from 'react-hot-toast';
 
 interface Property {
@@ -71,7 +68,6 @@
       
       const result = await unifiedInviteService.generateInviteCode(selectedPropertyId, {
         expirationDays: 7
-<<<<<<< HEAD
       };
       
       console.log('📤 Request payload:', requestPayload);
@@ -176,34 +172,6 @@
           // Notify parent component
           onInviteCodeGenerated?.(demoCode);
           
-=======
-      });
-
-      if (result.success) {
-        console.log('✅ Successfully generated invite code:', {
-          code: result.code,
-          mode: result.mode,
-          message: result.message
-        });
-        
-        setInviteCode(result.code);
-        setGeneratedAt(new Date());
-        setGenerationMode(result.mode);
-        
-        // Notify parent component
-        onInviteCodeGenerated?.(result.code);
-        
-        // Show appropriate success message based on mode
-        if (result.mode === 'firebase') {
-          toast.success('QR invite code generated successfully!');
-        } else if (result.mode === 'local') {
-          toast.success('QR code generated (local mode)!');
-          toast('⚠️ Using local service - codes valid for this session only', {
-            duration: 4000,
-            icon: '⚠️'
-          });
-        } else if (result.mode === 'demo') {
->>>>>>> 2463b34e
           toast.success('Demo QR code generated!');
           toast('⚠️ Demo mode: For testing QR functionality only', {
             duration: 4000,
