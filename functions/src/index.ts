import * as functions from "firebase-functions";
import * as admin from "firebase-admin";

// Initialize Firebase Admin SDK
if (!admin.apps.length) {
  admin.initializeApp();
}

console.log("🔥 Loading essential functions...");

// Basic Ping Function
export const ping = functions.https.onCall(async () => {
  console.log("Ping function invoked.");
  return { message: "pong", timestamp: Date.now() };
});

// Import and export user relationship functions (property invites)
import { 
  sendPropertyInvite, 
  acceptPropertyInvite, 
  rejectPropertyInvite,
  addContractorToRolodex 
} from './userRelationships';

export { 
  sendPropertyInvite, 
  acceptPropertyInvite, 
  rejectPropertyInvite,
  addContractorToRolodex 
};

// Import and export AI classification function
import { classifyMaintenanceRequest } from './classifyMaintenanceRequest';
export { classifyMaintenanceRequest };

// Import and export email invite function
import { sendInviteEmail } from './invites';
export { sendInviteEmail };

// Import and export notification trigger functions  
import { createNotificationOnInvite, sendPropertyInviteEmail } from './inviteTriggers';
export { createNotificationOnInvite, sendPropertyInviteEmail };

// Import and export invite code email trigger
import { sendInviteCodeEmail } from './inviteCodeEmailTrigger';
export { sendInviteCodeEmail };

// Import and export SendGrid email functions
import { sendEmail } from './sendgridEmailService';
export { sendEmail };

// Import and export test functions
import { testSendGrid, testPing } from './testSendGrid';
import { simpleTest } from './simpleTest';
export { testSendGrid, testPing, simpleTest };

<<<<<<< HEAD
console.log("✅ Essential functions loaded (ping, property invites, AI classification, email invites, notifications, invite code emails, SendGrid, tests).");
=======
// Import and export invite code generation function (landlord functionality)
const inviteCodeModule = require('./inviteCode.js');
export const generateInviteCode = inviteCodeModule.generateInviteCode;

// Import and export tenant invite acceptance function (HTTP function with CORS)
import { acceptTenantInvite } from './acceptTenantInvite';
export { acceptTenantInvite };

console.log("✅ Essential functions loaded (ping, property invites, AI classification, email invites, notifications, SendGrid, tests, invite code generation, tenant invite acceptance).");
>>>>>>> 91343334
<|MERGE_RESOLUTION|>--- conflicted
+++ resolved
@@ -38,12 +38,8 @@
 export { sendInviteEmail };
 
 // Import and export notification trigger functions  
-import { createNotificationOnInvite, sendPropertyInviteEmail } from './inviteTriggers';
-export { createNotificationOnInvite, sendPropertyInviteEmail };
-
-// Import and export invite code email trigger
-import { sendInviteCodeEmail } from './inviteCodeEmailTrigger';
-export { sendInviteCodeEmail };
+import { createNotificationOnInvite } from './inviteTriggers';
+export { createNotificationOnInvite };
 
 // Import and export SendGrid email functions
 import { sendEmail } from './sendgridEmailService';
@@ -54,9 +50,6 @@
 import { simpleTest } from './simpleTest';
 export { testSendGrid, testPing, simpleTest };
 
-<<<<<<< HEAD
-console.log("✅ Essential functions loaded (ping, property invites, AI classification, email invites, notifications, invite code emails, SendGrid, tests).");
-=======
 // Import and export invite code generation function (landlord functionality)
 const inviteCodeModule = require('./inviteCode.js');
 export const generateInviteCode = inviteCodeModule.generateInviteCode;
@@ -65,5 +58,4 @@
 import { acceptTenantInvite } from './acceptTenantInvite';
 export { acceptTenantInvite };
 
-console.log("✅ Essential functions loaded (ping, property invites, AI classification, email invites, notifications, SendGrid, tests, invite code generation, tenant invite acceptance).");
->>>>>>> 91343334
+console.log("✅ Essential functions loaded (ping, property invites, AI classification, email invites, notifications, SendGrid, tests, invite code generation, tenant invite acceptance).");