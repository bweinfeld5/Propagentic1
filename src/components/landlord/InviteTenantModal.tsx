--- conflicted
+++ resolved
@@ -45,15 +45,9 @@
   const [errors, setErrors] = useState<{ [key: string]: string }>({});
   const [inviteSuccess, setInviteSuccess] = useState<boolean>(false);
   const [inviteCode, setInviteCode] = useState<string>('');
-<<<<<<< HEAD
   const [activeTab, setActiveTab] = useState<'info' | 'qr'>('info');
   const [isSubmitting, setIsSubmitting] = useState<boolean>(false);
   const [toastMessage, setToastMessage] = useState<{ type: string; message: string } | null>(null);
-=======
-  const [inviteId, setInviteId] = useState<string>('');
-  const [inviteLink, setInviteLink] = useState<string>('');
-  const [showQRCode, setShowQRCode] = useState<boolean>(false);
->>>>>>> 2463b34e
 
   useEffect(() => {
     if (isOpen) {
@@ -63,13 +57,7 @@
       setErrors({});
       setInviteSuccess(false);
       setInviteCode('');
-<<<<<<< HEAD
       setActiveTab('info');
-=======
-      setInviteId('');
-      setInviteLink('');
-      setShowQRCode(false);
->>>>>>> 2463b34e
     }
   }, [isOpen, initialPropertyId, initialPropertyName]);
 
@@ -149,15 +137,9 @@
     }
   };
 
-<<<<<<< HEAD
   const getInviteUrl = () => {
     const baseUrl = window.location.origin;
     return `${baseUrl}/invite?code=${inviteCode}`;
-=======
-  const copyToClipboard = (text: string, label: string) => {
-    navigator.clipboard.writeText(text);
-    toast.success(`${label} copied to clipboard!`);
->>>>>>> 2463b34e
   };
 
   return (
@@ -222,7 +204,98 @@
                         </div>
                       </div>
 
-<<<<<<< HEAD
+                      {/* Invite Code and Link */}
+                      <div className="space-y-4">
+                        {/* Invite Code */}
+                        <div className="bg-gray-50 rounded-xl p-4 border border-gray-200">
+                          <p className="text-sm font-medium text-gray-700 mb-2">Invite Code:</p>
+                          <div className="flex items-center space-x-2">
+                            <div className="bg-white rounded-lg px-4 py-2 font-mono text-lg text-center border border-gray-300 flex-1">
+                              {inviteCode}
+                            </div>
+                            <Button
+                              type="button"
+                              variant="outline"
+                              onClick={() => copyToClipboard(inviteCode, 'Invite code')}
+                              className="!p-2"
+                            >
+                              <svg className="w-5 h-5" fill="none" stroke="currentColor" viewBox="0 0 24 24">
+                                <path strokeLinecap="round" strokeLinejoin="round" strokeWidth={2} d="M8 16H6a2 2 0 01-2-2V6a2 2 0 012-2h8a2 2 0 012 2v2m-6 12h8a2 2 0 002-2v-8a2 2 0 00-2-2h-8a2 2 0 00-2 2v8a2 2 0 002 2z" />
+                              </svg>
+                            </Button>
+                          </div>
+                        </div>
+
+                        {/* Invite Link */}
+                        <div className="bg-gray-50 rounded-xl p-4 border border-gray-200">
+                          <p className="text-sm font-medium text-gray-700 mb-2">Direct Invite Link:</p>
+                          <div className="flex items-center space-x-2">
+                            <div className="bg-white rounded-lg px-3 py-2 text-sm text-blue-600 border border-gray-300 flex-1 overflow-hidden">
+                              <LinkIcon className="inline w-4 h-4 mr-1" />
+                              <span className="truncate">{inviteLink}</span>
+                            </div>
+                            <Button
+                              type="button"
+                              variant="outline"
+                              onClick={() => copyToClipboard(inviteLink, 'Invite link')}
+                              className="!p-2"
+                            >
+                              <svg className="w-5 h-5" fill="none" stroke="currentColor" viewBox="0 0 24 24">
+                                <path strokeLinecap="round" strokeLinejoin="round" strokeWidth={2} d="M8 16H6a2 2 0 01-2-2V6a2 2 0 012-2h8a2 2 0 012 2v2m-6 12h8a2 2 0 002-2v-8a2 2 0 00-2-2h-8a2 2 0 00-2 2v8a2 2 0 002 2z" />
+                              </svg>
+                            </Button>
+                          </div>
+                          <p className="text-xs text-gray-500 mt-2">
+                            Share this link with the tenant for direct access
+                          </p>
+                        </div>
+
+                        {/* QR Code Button */}
+                        <div className="bg-blue-50 rounded-xl p-4 border border-blue-200">
+                          <div className="flex items-center justify-between">
+                            <div>
+                              <h4 className="text-sm font-semibold text-blue-800 flex items-center">
+                                <QrCodeIcon className="h-5 w-5 mr-2" />
+                                QR Code
+                              </h4>
+                              <p className="text-xs text-blue-600 mt-1">
+                                Generate a QR code for easy property access
+                              </p>
+                            </div>
+                            <Button
+                              type="button"
+                              variant="outline"
+                              onClick={() => setShowQRCode(!showQRCode)}
+                              className="text-blue-600 border-blue-300 hover:bg-blue-100"
+                            >
+                              {showQRCode ? 'Hide' : 'Show'} QR Code
+                            </Button>
+                          </div>
+                          
+                          {showQRCode && (
+                            <div className="mt-4 p-4 bg-white rounded-lg border border-blue-200">
+                              <div className="relative">
+                                <QRCodeDisplay 
+                                  inviteCode={inviteCode}
+                                  propertyName={selectedPropertyName}
+                                  size={200}
+                                />
+                                {/* Coming Soon Overlay */}
+                                <div className="absolute inset-0 bg-white/90 backdrop-blur-sm rounded-lg flex items-center justify-center">
+                                  <div className="text-center">
+                                    <div className="bg-blue-100 rounded-full p-3 mx-auto mb-3 w-fit">
+                                      <QrCodeIcon className="h-8 w-8 text-blue-600" />
+                                    </div>
+                                    <p className="text-lg font-semibold text-gray-800">QR Code Coming Soon!</p>
+                                    <p className="text-sm text-gray-600 mt-1">This feature will be available when the Firebase server is live</p>
+                                  </div>
+                                </div>
+                              </div>
+                            </div>
+                          )}
+                        </div>
+                      </div>
+
                       {/* Tabs for Info and QR Code */}
                       <div className="border-b border-gray-200">
                         <nav className="-mb-px flex space-x-8" aria-label="Tabs">
@@ -352,126 +425,6 @@
                         </div>
                       )}
 
-=======
-                      {/* Invite Code and Link */}
-                      <div className="space-y-4">
-                        {/* Invite Code */}
-                        <div className="bg-gray-50 rounded-xl p-4 border border-gray-200">
-                          <p className="text-sm font-medium text-gray-700 mb-2">Invite Code:</p>
-                          <div className="flex items-center space-x-2">
-                            <div className="bg-white rounded-lg px-4 py-2 font-mono text-lg text-center border border-gray-300 flex-1">
-                              {inviteCode}
-                            </div>
-                            <Button
-                              type="button"
-                              variant="outline"
-                              onClick={() => copyToClipboard(inviteCode, 'Invite code')}
-                              className="!p-2"
-                            >
-                              <svg className="w-5 h-5" fill="none" stroke="currentColor" viewBox="0 0 24 24">
-                                <path strokeLinecap="round" strokeLinejoin="round" strokeWidth={2} d="M8 16H6a2 2 0 01-2-2V6a2 2 0 012-2h8a2 2 0 012 2v2m-6 12h8a2 2 0 002-2v-8a2 2 0 00-2-2h-8a2 2 0 00-2 2v8a2 2 0 002 2z" />
-                              </svg>
-                            </Button>
-                          </div>
-                        </div>
-
-                        {/* Invite Link */}
-                        <div className="bg-gray-50 rounded-xl p-4 border border-gray-200">
-                          <p className="text-sm font-medium text-gray-700 mb-2">Direct Invite Link:</p>
-                          <div className="flex items-center space-x-2">
-                            <div className="bg-white rounded-lg px-3 py-2 text-sm text-blue-600 border border-gray-300 flex-1 overflow-hidden">
-                              <LinkIcon className="inline w-4 h-4 mr-1" />
-                              <span className="truncate">{inviteLink}</span>
-                            </div>
-                            <Button
-                              type="button"
-                              variant="outline"
-                              onClick={() => copyToClipboard(inviteLink, 'Invite link')}
-                              className="!p-2"
-                            >
-                              <svg className="w-5 h-5" fill="none" stroke="currentColor" viewBox="0 0 24 24">
-                                <path strokeLinecap="round" strokeLinejoin="round" strokeWidth={2} d="M8 16H6a2 2 0 01-2-2V6a2 2 0 012-2h8a2 2 0 012 2v2m-6 12h8a2 2 0 002-2v-8a2 2 0 00-2-2h-8a2 2 0 00-2 2v8a2 2 0 002 2z" />
-                              </svg>
-                            </Button>
-                          </div>
-                          <p className="text-xs text-gray-500 mt-2">
-                            Share this link with the tenant for direct access
-                          </p>
-                        </div>
-
-                        {/* QR Code Button */}
-                        <div className="bg-blue-50 rounded-xl p-4 border border-blue-200">
-                          <div className="flex items-center justify-between">
-                            <div>
-                              <h4 className="text-sm font-semibold text-blue-800 flex items-center">
-                                <QrCodeIcon className="h-5 w-5 mr-2" />
-                                QR Code
-                              </h4>
-                              <p className="text-xs text-blue-600 mt-1">
-                                Generate a QR code for easy property access
-                              </p>
-                            </div>
-                            <Button
-                              type="button"
-                              variant="outline"
-                              onClick={() => setShowQRCode(!showQRCode)}
-                              className="text-blue-600 border-blue-300 hover:bg-blue-100"
-                            >
-                              {showQRCode ? 'Hide' : 'Show'} QR Code
-                            </Button>
-                          </div>
-                          
-                          {showQRCode && (
-                            <div className="mt-4 p-4 bg-white rounded-lg border border-blue-200">
-                              <div className="relative">
-                                <QRCodeDisplay 
-                                  inviteCode={inviteCode}
-                                  propertyName={selectedPropertyName}
-                                  size={200}
-                                />
-                                {/* Coming Soon Overlay */}
-                                <div className="absolute inset-0 bg-white/90 backdrop-blur-sm rounded-lg flex items-center justify-center">
-                                  <div className="text-center">
-                                    <div className="bg-blue-100 rounded-full p-3 mx-auto mb-3 w-fit">
-                                      <QrCodeIcon className="h-8 w-8 text-blue-600" />
-                                    </div>
-                                    <p className="text-lg font-semibold text-gray-800">QR Code Coming Soon!</p>
-                                    <p className="text-sm text-gray-600 mt-1">This feature will be available when the Firebase server is live</p>
-                                  </div>
-                                </div>
-                              </div>
-                            </div>
-                          )}
-                        </div>
-                      </div>
-
-                      {/* Next Steps */}
-                      <div className="bg-blue-50 rounded-xl p-4 border border-blue-200">
-                        <h4 className="text-sm font-semibold text-blue-800 mb-3 flex items-center">
-                          <InformationCircleIcon className="h-5 w-5 mr-2" />
-                          What happens next?
-                        </h4>
-                        <ul className="text-sm text-blue-700 space-y-2">
-                          <li className="flex items-start">
-                            <span className="text-blue-500 mr-2">•</span>
-                            The tenant will receive an email invitation
-                          </li>
-                          <li className="flex items-start">
-                            <span className="text-blue-500 mr-2">•</span>
-                            They can use the code or link to join
-                          </li>
-                          <li className="flex items-start">
-                            <span className="text-blue-500 mr-2">•</span>
-                            They'll create an account (if needed)
-                          </li>
-                          <li className="flex items-start">
-                            <span className="text-blue-500 mr-2">•</span>
-                            Once connected, they can submit maintenance requests
-                          </li>
-                        </ul>
-                      </div>
-
->>>>>>> 2463b34e
                       <div className="flex gap-3 pt-4">
                         <Button
                           type="button"
@@ -488,12 +441,6 @@
                             setEmail('');
                             setInviteSuccess(false);
                             setInviteCode('');
-<<<<<<< HEAD
-=======
-                            setInviteId('');
-                            setInviteLink('');
-                            setShowQRCode(false);
->>>>>>> 2463b34e
                             setSelectedPropertyId(initialPropertyId || '');
                             setSelectedPropertyName(initialPropertyName || '');
                             setActiveTab('info');
