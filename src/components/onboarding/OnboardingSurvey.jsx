import React, { useState, useEffect } from 'react';
import { useNavigate } from 'react-router-dom';
import { useAuth } from '../../context/AuthContext';
import { doc, setDoc, serverTimestamp } from 'firebase/firestore';
import { db } from '../../firebase/config';
import HomeNavLink from '../layout/HomeNavLink';
import PropertySelector from '../tenant/PropertySelector';
import toast from 'react-hot-toast';


const OnboardingSurvey = () => {
  const { currentUser, userProfile, fetchUserProfile } = useAuth();
  const navigate = useNavigate();
  
  // Form state
  const [currentStep, setCurrentStep] = useState(1);
  const [loading, setLoading] = useState(false);
  const [validatedProperty, setValidatedProperty] = useState(null);
  const [formData, setFormData] = useState({
    firstName: '',
    lastName: '',
    phoneNumber: '',
    preferredContactMethod: 'email',
    address: '',
    propertyType: 'Apartment',
  });

  // Redirect if user is not authenticated
  useEffect(() => {
    console.log('OnboardingSurvey - Mount State:', {
      currentUser: currentUser?.uid,
      userProfile,
      userType: userProfile?.userType,
      onboardingComplete: userProfile?.onboardingComplete
    });

    if (!currentUser) {
      console.log('OnboardingSurvey - No current user, redirecting to login');
      navigate('/login');
    } else if (!userProfile) {
      console.log('OnboardingSurvey - Waiting for user profile to load...');
      // Don't redirect, wait for profile to load
    } else if (userProfile.onboardingComplete) {
      console.log('OnboardingSurvey - Onboarding complete, redirecting to dashboard');
      // Redirect to the appropriate dashboard based on user type
      if (userProfile.userType) {
        navigate(`/${userProfile.userType}/dashboard`);
      } else {
        navigate('/dashboard');
      }
    } else {
      console.log('OnboardingSurvey - Ready to show onboarding UI');
    }
  }, [currentUser, userProfile, navigate]);

  // Handle input changes
  const handleChange = (e) => {
    const { name, value } = e.target;
    setFormData(prev => ({
      ...prev,
      [name]: value
    }));
  };

  // Handle property selection
  const handlePropertySelected = async (property) => {
    console.log('🎉 Property selected in onboarding:', property);
    
    try {
      // Store the selected property info
      const propertyInfo = {
        propertyId: property.id,
        propertyName: property.name,
        unitId: property.address?.unit || null
      };
      
      setValidatedProperty(propertyInfo);
      toast.success(`Successfully selected ${property.name}!`);
      // Automatically move to next step
      setCurrentStep(2);
    } catch (error) {
      console.error('Error selecting property during onboarding:', error);
      toast.error('Error selecting property');
    }
  };

  // Navigate to next step
  const handleNext = () => {
    setCurrentStep(prev => prev + 1);
  };

  // Navigate to previous step
  const handleBack = () => {
    setCurrentStep(prev => prev - 1);
  };

  // Skip current step for development
  const handleSkip = () => {
    // Set some default values for skipped steps to prevent issues
    if (currentStep === 1) {
      setFormData(prev => ({
        ...prev,
        firstName: prev.firstName || 'Test',
        lastName: prev.lastName || 'Tenant'
      }));
    } else if (currentStep === 2) {
      setFormData(prev => ({
        ...prev,
        phoneNumber: prev.phoneNumber || '(555) 123-4567',
        preferredContactMethod: prev.preferredContactMethod || 'email'
      }));
    } else if (currentStep === 3) {
      setFormData(prev => ({
        ...prev,
        address: prev.address || '123 Test Address, Test City, CA 12345'
      }));
    } else if (currentStep === 4) {
      setFormData(prev => ({
        ...prev,
        propertyType: prev.propertyType || 'Apartment'
      }));
    }
    
    setCurrentStep(prev => prev + 1);
  };

  // Submit form to Firestore
  const handleSubmit = async (e) => {
    e.preventDefault();
    
    if (!currentUser) return;
    
    setLoading(true);
    
    try {
      // 1. Update the user document
      const userDocRef = doc(db, 'users', currentUser.uid);
      
      // Create user data with preserved role/userType fields and property info
      const userData = {
        ...formData,
        // Preserve existing userType and role values
        userType: userProfile?.userType || 'tenant',
        role: userProfile?.role || 'tenant',
        onboardingComplete: true,
        name: `${formData.firstName} ${formData.lastName}`,
        // Add property information from validated invite code
        propertyId: validatedProperty?.propertyId,
        propertyName: validatedProperty?.propertyName,
        unitId: validatedProperty?.unitId,
        updatedAt: serverTimestamp()
      };
      
      console.log('Updating user document with data:', userData);
      
      // Use setDoc with merge option to update user document
      await setDoc(userDocRef, userData, { merge: true });
      console.log('User document updated successfully');
      
      // 2. Create a separate tenant profile document
      if ((userProfile?.userType === 'tenant' || userProfile?.role === 'tenant')) {
        const tenantProfileRef = doc(db, 'tenantProfiles', currentUser.uid);
        const tenantProfileData = {
          userId: currentUser.uid,
          email: userProfile?.email || currentUser.email,
          firstName: formData.firstName,
          lastName: formData.lastName,
          phoneNumber: formData.phoneNumber,
          preferredContactMethod: formData.preferredContactMethod,
          address: formData.address,
          propertyType: formData.propertyType,
          // Add property information
          propertyId: validatedProperty?.propertyId,
          propertyName: validatedProperty?.propertyName,
          unitId: validatedProperty?.unitId,
          createdAt: serverTimestamp(),
          updatedAt: serverTimestamp()
        };
        
        console.log('Creating tenant profile document:', tenantProfileData);
        await setDoc(tenantProfileRef, tenantProfileData);
        console.log('Tenant profile document created successfully');
      }
      
      // Refresh the user profile before redirecting
      const updatedProfile = await fetchUserProfile(currentUser.uid);
      console.log('Onboarding complete, refreshed profile:', updatedProfile);
      
      // Redirect to dashboard based on the updated profile
      const userRole = updatedProfile?.userType || updatedProfile?.role || 'tenant';
      const redirectPath = `/${userRole}/dashboard`;
      console.log(`Redirecting to: ${redirectPath}`);
      navigate(redirectPath);
    } catch (error) {
      console.error('Error saving onboarding data:', error);
      
      // Create a more user-friendly error message
      let errorMessage = 'An error occurred while saving your information.';
      
      if (error.code === 'permission-denied') {
        errorMessage = 'You do not have permission to complete this action. Please check your account privileges.';
      } else if (error.code === 'unavailable') {
        errorMessage = 'The service is temporarily unavailable. Please try again later.';
      }
      
      alert(`Error: ${errorMessage}\n\nDetails: ${error.message}`);
    } finally {
      setLoading(false);
    }
  };

  // Progress indicator - now 6 steps instead of 5
  const ProgressIndicator = () => {
    return (
      <div className="mb-8 flex justify-center">
        <div className="flex items-center">
          {[1, 2, 3, 4, 5, 6].map((step) => (
            <React.Fragment key={step}>
              <div 
                className={`rounded-full h-8 w-8 flex items-center justify-center border-2 
                  ${currentStep >= step 
                    ? 'border-teal-500 bg-teal-500 text-white' 
                    : 'border-gray-300 text-gray-300'}`}
              >
                {step}
              </div>
              {step < 6 && (
                <div 
                  className={`w-10 h-1 mx-1 
                    ${currentStep > step ? 'bg-teal-500' : 'bg-gray-300'}`}
                />
              )}
            </React.Fragment>
          ))}
        </div>
      </div>
    );
  };

  // Step 1: Property Selection
  const renderStep1 = () => (
    <div>
      <h3 className="text-lg font-medium text-gray-900 mb-4">Select Your Property</h3>
      <p className="text-sm text-gray-600 mb-6">
        Choose the property you'll be living in from the available options.
      </p>
      
      {validatedProperty && (
        <div className="p-4 bg-green-50 border border-green-200 rounded-lg mb-4">
          <div className="flex items-center">
            <div className="flex-shrink-0">
              <svg className="h-5 w-5 text-green-400" viewBox="0 0 20 20" fill="currentColor">
                <path fillRule="evenodd" d="M10 18a8 8 0 100-16 8 8 0 000 16zm3.707-9.293a1 1 0 00-1.414-1.414L9 10.586 7.707 9.293a1 1 0 00-1.414 1.414l2 2a1 1 0 001.414 0l4-4z" clipRule="evenodd" />
              </svg>
            </div>
            <div className="ml-3">
              <h4 className="text-sm font-medium text-green-800">
                Property selected successfully!
              </h4>
              <p className="text-sm text-green-700 mt-1">
                <span className="font-medium">Property:</span> {validatedProperty.propertyName}
              </p>
              {validatedProperty.unitId && (
                <p className="text-sm text-green-700">
                  <span className="font-medium">Unit:</span> {validatedProperty.unitId}
                </p>
              )}
            </div>
          </div>
        </div>
      )}
    </div>
  );

  // Step 2: Name (was Step 1)
  const renderStep2 = () => (
    <div>
      <h3 className="text-lg font-medium text-gray-900 mb-4">Tell us your name</h3>
      <div className="space-y-4">
        <div>
          <label htmlFor="firstName" className="block text-sm font-medium text-gray-700">
            First Name
          </label>
          <input
            type="text"
            id="firstName"
            name="firstName"
            value={formData.firstName}
            onChange={handleChange}
            required
            className="mt-1 block w-full border border-gray-300 rounded-md shadow-sm py-2 px-3 focus:outline-none focus:ring-teal-500 focus:border-teal-500"
          />
        </div>
        <div>
          <label htmlFor="lastName" className="block text-sm font-medium text-gray-700">
            Last Name
          </label>
          <input
            type="text"
            id="lastName"
            name="lastName"
            value={formData.lastName}
            onChange={handleChange}
            required
            className="mt-1 block w-full border border-gray-300 rounded-md shadow-sm py-2 px-3 focus:outline-none focus:ring-teal-500 focus:border-teal-500"
          />
        </div>
      </div>
    </div>
  );

  // Step 3: Contact Info (was Step 2)
  const renderStep3 = () => (
    <div>
      <h3 className="text-lg font-medium text-gray-900 mb-4">Contact Information</h3>
      <div className="space-y-4">
        <div>
          <label htmlFor="phoneNumber" className="block text-sm font-medium text-gray-700">
            Phone Number
          </label>
          <input
            type="tel"
            id="phoneNumber"
            name="phoneNumber"
            value={formData.phoneNumber}
            onChange={handleChange}
            required
            className="mt-1 block w-full border border-gray-300 rounded-md shadow-sm py-2 px-3 focus:outline-none focus:ring-teal-500 focus:border-teal-500"
          />
        </div>
        <div>
          <label htmlFor="preferredContactMethod" className="block text-sm font-medium text-gray-700">
            Preferred Contact Method
          </label>
          <select
            id="preferredContactMethod"
            name="preferredContactMethod"
            value={formData.preferredContactMethod}
            onChange={handleChange}
            className="mt-1 block w-full bg-white border border-gray-300 rounded-md shadow-sm py-2 px-3 focus:outline-none focus:ring-teal-500 focus:border-teal-500"
          >
            <option value="email">Email</option>
            <option value="phone">Phone</option>
            <option value="text">Text Message</option>
          </select>
        </div>
      </div>
    </div>
  );

  // Step 4: Address (was Step 3)
  const renderStep4 = () => (
    <div>
      <h3 className="text-lg font-medium text-gray-900 mb-4">Living Address</h3>
      <div>
        <label htmlFor="address" className="block text-sm font-medium text-gray-700">
          Current Address
        </label>
        <textarea
          id="address"
          name="address"
          rows="3"
          value={formData.address}
          onChange={handleChange}
          required
          className="mt-1 block w-full border border-gray-300 rounded-md shadow-sm py-2 px-3 focus:outline-none focus:ring-teal-500 focus:border-teal-500"
          placeholder="Enter your full address"
        />
      </div>
    </div>
  );

  // Step 5: Property Type (was Step 4)
  const renderStep5 = () => (
    <div>
      <h3 className="text-lg font-medium text-gray-900 mb-4">Property Information</h3>
      <div>
        <label htmlFor="propertyType" className="block text-sm font-medium text-gray-700">
          Property Type
        </label>
        <select
          id="propertyType"
          name="propertyType"
          value={formData.propertyType}
          onChange={handleChange}
          className="mt-1 block w-full bg-white border border-gray-300 rounded-md shadow-sm py-2 px-3 focus:outline-none focus:ring-teal-500 focus:border-teal-500"
        >
          <option value="Apartment">Apartment</option>
          <option value="Home">Home</option>
          <option value="Commercial Unit">Commercial Unit</option>
        </select>
      </div>
    </div>
  );

  // Step 6: Confirmation (was Step 5)
  const renderStep6 = () => (
    <div>
      <h3 className="text-lg font-medium text-gray-900 mb-4">Review & Complete</h3>
      
      {/* Property Information */}
      {validatedProperty && (
        <div className="p-4 bg-blue-50 rounded-md mb-4">
          <h4 className="font-medium text-blue-800 mb-2">Property Information</h4>
          <p className="text-sm text-blue-700">
            <span className="font-medium">Property:</span> {validatedProperty.propertyName}
          </p>
          {validatedProperty.unitId && (
            <p className="text-sm text-blue-700">
              <span className="font-medium">Unit:</span> {validatedProperty.unitId}
            </p>
          )}
        </div>
      )}
      
      <div className="p-4 bg-gray-50 rounded-md">
        <p className="text-gray-700 mb-2">
          <span className="font-medium">Account Type:</span> {userProfile?.userType ? userProfile.userType.charAt(0).toUpperCase() + userProfile.userType.slice(1) : 'User'}
        </p>
        <p className="text-sm text-gray-500">
          This is the account type you selected during registration. This determines which features and functionalities you'll have access to in Propagentic.
        </p>
      </div>
      <div className="mt-6 space-y-2">
        <h4 className="font-medium text-gray-800">Please review your information:</h4>
        <p><span className="text-gray-500">Name:</span> {formData.firstName} {formData.lastName}</p>
        <p><span className="text-gray-500">Phone:</span> {formData.phoneNumber}</p>
        <p><span className="text-gray-500">Preferred Contact:</span> {formData.preferredContactMethod}</p>
        <p><span className="text-gray-500">Address:</span> {formData.address}</p>
        <p><span className="text-gray-500">Property Type:</span> {formData.propertyType}</p>
      </div>
    </div>
  );

  // Render the appropriate step content
  const renderStepContent = () => {
    switch (currentStep) {
      case 1:
        return renderStep1();
      case 2:
        return renderStep2();
      case 3:
        return renderStep3();
      case 4:
        return renderStep4();
      case 5:
        return renderStep5();
      case 6:
        return renderStep6();
      default:
        return null;
    }
  };

  // Validation
  const isStepValid = () => {
    switch (currentStep) {
      case 1:
        return validatedProperty !== null; // Must have selected property
      case 2:
        return formData.firstName && formData.lastName;
      case 3:
        return formData.phoneNumber && formData.preferredContactMethod;
      case 4:
        return formData.address;
      case 5:
        return formData.propertyType;
      case 6:
        return true;
      default:
        return false;
    }
  };

  return (
    <div className="min-h-screen flex items-center justify-center bg-gray-50 py-12 px-4 sm:px-6 lg:px-8">
      <div className="max-w-md w-full bg-white rounded-lg shadow-lg p-6">
        <div className="flex justify-end mb-2">
          <HomeNavLink showOnAuth={true} />
        </div>
        <div className="text-center mb-6">
          <h2 className="text-2xl font-bold text-gray-900">Welcome to Propagentic</h2>
          <p className="mt-2 text-sm text-gray-600">
            Let's set up your profile to get started
          </p>
        </div>

        <ProgressIndicator />
        
        {/* Step 1: Render property selector outside main form to avoid nesting */}
        {currentStep === 1 && !validatedProperty && (
          <PropertySelector
            onPropertySelected={handlePropertySelected}
            className="space-y-4 mb-8"
          />
        )}
        
        {/* Main form for steps 2-6 or step 1 when property is validated */}
        {(currentStep > 1 || validatedProperty) && (
          <form onSubmit={currentStep === 6 ? handleSubmit : (e) => e.preventDefault()}>
            {renderStepContent()}
            
<<<<<<< HEAD
            <div className="mt-8 flex justify-between">
              {currentStep > 1 && (
                <button
                  type="button"
                  onClick={handleBack}
                  className="py-2 px-4 border border-gray-300 rounded-md text-sm font-medium text-gray-700 hover:bg-gray-50 focus:outline-none focus:ring-2 focus:ring-offset-2 focus:ring-teal-500"
                >
                  Back
                </button>
              )}
              
              {currentStep < 6 ? (
                <button
                  type="button"
                  onClick={handleNext}
                  disabled={!isStepValid()}
                  className={`ml-auto py-2 px-4 border border-transparent rounded-md shadow-sm text-sm font-medium text-white 
                    ${isStepValid() 
                      ? 'bg-teal-600 hover:bg-teal-700 focus:outline-none focus:ring-2 focus:ring-offset-2 focus:ring-teal-500' 
                      : 'bg-teal-300 cursor-not-allowed'}`}
                >
                  Next
                </button>
              ) : (
                <button
                  type="submit"
                  disabled={loading}
                  className="ml-auto py-2 px-4 border border-transparent rounded-md shadow-sm text-sm font-medium text-white bg-teal-600 hover:bg-teal-700 focus:outline-none focus:ring-2 focus:ring-offset-2 focus:ring-teal-500"
=======
            {currentStep < 5 ? (
              <div className="flex space-x-3 ml-auto">
                <button
                  type="button"
                  onClick={handleSkip}
                  className="py-2 px-4 border border-gray-300 rounded-md text-sm font-medium text-gray-600 hover:bg-gray-50 hover:text-gray-700 focus:outline-none focus:ring-2 focus:ring-offset-2 focus:ring-gray-500"
                >
                  Skip for now
                </button>
              <button
                type="button"
                onClick={handleNext}
                disabled={!isStepValid()}
                  className={`py-2 px-4 border border-transparent rounded-md shadow-sm text-sm font-medium text-white 
                  ${isStepValid() 
                    ? 'bg-teal-600 hover:bg-teal-700 focus:outline-none focus:ring-2 focus:ring-offset-2 focus:ring-teal-500' 
                    : 'bg-teal-300 cursor-not-allowed'}`}
              >
                Next
              </button>
              </div>
            ) : (
              <button
                type="submit"
                disabled={loading}
                className="ml-auto py-2 px-4 border border-transparent rounded-md shadow-sm text-sm font-medium text-white bg-teal-600 hover:bg-teal-700 focus:outline-none focus:ring-2 focus:ring-offset-2 focus:ring-teal-500"
>>>>>>> ef96cbec
              >
                {loading ? (
                  <div className="flex items-center">
                    <svg className="animate-spin -ml-1 mr-2 h-4 w-4 text-white" fill="none" viewBox="0 0 24 24">
                      <circle className="opacity-25" cx="12" cy="12" r="10" stroke="currentColor" strokeWidth="4"></circle>
                      <path className="opacity-75" fill="currentColor" d="M4 12a8 8 0 018-8V0C5.373 0 0 5.373 0 12h4zm2 5.291A7.962 7.962 0 014 12H0c0 3.042 1.135 5.824 3 7.938l3-2.647z"></path>
                    </svg>
                    Saving...
                  </div>
                ) : (
                  'Complete Setup'
                )}
              </button>
            )}
          </div>
        </form>
        )}
      </div>
    </div>
  );
};

export default OnboardingSurvey; <|MERGE_RESOLUTION|>--- conflicted
+++ resolved
@@ -4,9 +4,6 @@
 import { doc, setDoc, serverTimestamp } from 'firebase/firestore';
 import { db } from '../../firebase/config';
 import HomeNavLink from '../layout/HomeNavLink';
-import PropertySelector from '../tenant/PropertySelector';
-import toast from 'react-hot-toast';
-
 
 const OnboardingSurvey = () => {
   const { currentUser, userProfile, fetchUserProfile } = useAuth();
@@ -15,7 +12,6 @@
   // Form state
   const [currentStep, setCurrentStep] = useState(1);
   const [loading, setLoading] = useState(false);
-  const [validatedProperty, setValidatedProperty] = useState(null);
   const [formData, setFormData] = useState({
     firstName: '',
     lastName: '',
@@ -60,28 +56,6 @@
       ...prev,
       [name]: value
     }));
-  };
-
-  // Handle property selection
-  const handlePropertySelected = async (property) => {
-    console.log('🎉 Property selected in onboarding:', property);
-    
-    try {
-      // Store the selected property info
-      const propertyInfo = {
-        propertyId: property.id,
-        propertyName: property.name,
-        unitId: property.address?.unit || null
-      };
-      
-      setValidatedProperty(propertyInfo);
-      toast.success(`Successfully selected ${property.name}!`);
-      // Automatically move to next step
-      setCurrentStep(2);
-    } catch (error) {
-      console.error('Error selecting property during onboarding:', error);
-      toast.error('Error selecting property');
-    }
   };
 
   // Navigate to next step
@@ -136,7 +110,7 @@
       // 1. Update the user document
       const userDocRef = doc(db, 'users', currentUser.uid);
       
-      // Create user data with preserved role/userType fields and property info
+      // Create user data with preserved role/userType fields
       const userData = {
         ...formData,
         // Preserve existing userType and role values
@@ -144,10 +118,6 @@
         role: userProfile?.role || 'tenant',
         onboardingComplete: true,
         name: `${formData.firstName} ${formData.lastName}`,
-        // Add property information from validated invite code
-        propertyId: validatedProperty?.propertyId,
-        propertyName: validatedProperty?.propertyName,
-        unitId: validatedProperty?.unitId,
         updatedAt: serverTimestamp()
       };
       
@@ -169,10 +139,6 @@
           preferredContactMethod: formData.preferredContactMethod,
           address: formData.address,
           propertyType: formData.propertyType,
-          // Add property information
-          propertyId: validatedProperty?.propertyId,
-          propertyName: validatedProperty?.propertyName,
-          unitId: validatedProperty?.unitId,
           createdAt: serverTimestamp(),
           updatedAt: serverTimestamp()
         };
@@ -209,12 +175,12 @@
     }
   };
 
-  // Progress indicator - now 6 steps instead of 5
+  // Progress indicator
   const ProgressIndicator = () => {
     return (
       <div className="mb-8 flex justify-center">
         <div className="flex items-center">
-          {[1, 2, 3, 4, 5, 6].map((step) => (
+          {[1, 2, 3, 4, 5].map((step) => (
             <React.Fragment key={step}>
               <div 
                 className={`rounded-full h-8 w-8 flex items-center justify-center border-2 
@@ -224,7 +190,7 @@
               >
                 {step}
               </div>
-              {step < 6 && (
+              {step < 5 && (
                 <div 
                   className={`w-10 h-1 mx-1 
                     ${currentStep > step ? 'bg-teal-500' : 'bg-gray-300'}`}
@@ -237,43 +203,8 @@
     );
   };
 
-  // Step 1: Property Selection
+  // Step 1: Name
   const renderStep1 = () => (
-    <div>
-      <h3 className="text-lg font-medium text-gray-900 mb-4">Select Your Property</h3>
-      <p className="text-sm text-gray-600 mb-6">
-        Choose the property you'll be living in from the available options.
-      </p>
-      
-      {validatedProperty && (
-        <div className="p-4 bg-green-50 border border-green-200 rounded-lg mb-4">
-          <div className="flex items-center">
-            <div className="flex-shrink-0">
-              <svg className="h-5 w-5 text-green-400" viewBox="0 0 20 20" fill="currentColor">
-                <path fillRule="evenodd" d="M10 18a8 8 0 100-16 8 8 0 000 16zm3.707-9.293a1 1 0 00-1.414-1.414L9 10.586 7.707 9.293a1 1 0 00-1.414 1.414l2 2a1 1 0 001.414 0l4-4z" clipRule="evenodd" />
-              </svg>
-            </div>
-            <div className="ml-3">
-              <h4 className="text-sm font-medium text-green-800">
-                Property selected successfully!
-              </h4>
-              <p className="text-sm text-green-700 mt-1">
-                <span className="font-medium">Property:</span> {validatedProperty.propertyName}
-              </p>
-              {validatedProperty.unitId && (
-                <p className="text-sm text-green-700">
-                  <span className="font-medium">Unit:</span> {validatedProperty.unitId}
-                </p>
-              )}
-            </div>
-          </div>
-        </div>
-      )}
-    </div>
-  );
-
-  // Step 2: Name (was Step 1)
-  const renderStep2 = () => (
     <div>
       <h3 className="text-lg font-medium text-gray-900 mb-4">Tell us your name</h3>
       <div className="space-y-4">
@@ -309,8 +240,8 @@
     </div>
   );
 
-  // Step 3: Contact Info (was Step 2)
-  const renderStep3 = () => (
+  // Step 2: Contact Info
+  const renderStep2 = () => (
     <div>
       <h3 className="text-lg font-medium text-gray-900 mb-4">Contact Information</h3>
       <div className="space-y-4">
@@ -348,8 +279,8 @@
     </div>
   );
 
-  // Step 4: Address (was Step 3)
-  const renderStep4 = () => (
+  // Step 3: Address
+  const renderStep3 = () => (
     <div>
       <h3 className="text-lg font-medium text-gray-900 mb-4">Living Address</h3>
       <div>
@@ -370,8 +301,8 @@
     </div>
   );
 
-  // Step 5: Property Type (was Step 4)
-  const renderStep5 = () => (
+  // Step 4: Property Type
+  const renderStep4 = () => (
     <div>
       <h3 className="text-lg font-medium text-gray-900 mb-4">Property Information</h3>
       <div>
@@ -393,26 +324,10 @@
     </div>
   );
 
-  // Step 6: Confirmation (was Step 5)
-  const renderStep6 = () => (
+  // Step 5: Confirmation
+  const renderStep5 = () => (
     <div>
-      <h3 className="text-lg font-medium text-gray-900 mb-4">Review & Complete</h3>
-      
-      {/* Property Information */}
-      {validatedProperty && (
-        <div className="p-4 bg-blue-50 rounded-md mb-4">
-          <h4 className="font-medium text-blue-800 mb-2">Property Information</h4>
-          <p className="text-sm text-blue-700">
-            <span className="font-medium">Property:</span> {validatedProperty.propertyName}
-          </p>
-          {validatedProperty.unitId && (
-            <p className="text-sm text-blue-700">
-              <span className="font-medium">Unit:</span> {validatedProperty.unitId}
-            </p>
-          )}
-        </div>
-      )}
-      
+      <h3 className="text-lg font-medium text-gray-900 mb-4">Role Confirmation</h3>
       <div className="p-4 bg-gray-50 rounded-md">
         <p className="text-gray-700 mb-2">
           <span className="font-medium">Account Type:</span> {userProfile?.userType ? userProfile.userType.charAt(0).toUpperCase() + userProfile.userType.slice(1) : 'User'}
@@ -445,8 +360,6 @@
         return renderStep4();
       case 5:
         return renderStep5();
-      case 6:
-        return renderStep6();
       default:
         return null;
     }
@@ -456,16 +369,14 @@
   const isStepValid = () => {
     switch (currentStep) {
       case 1:
-        return validatedProperty !== null; // Must have selected property
+        return formData.firstName && formData.lastName;
       case 2:
-        return formData.firstName && formData.lastName;
+        return formData.phoneNumber && formData.preferredContactMethod;
       case 3:
-        return formData.phoneNumber && formData.preferredContactMethod;
+        return formData.address;
       case 4:
-        return formData.address;
+        return formData.propertyType;
       case 5:
-        return formData.propertyType;
-      case 6:
         return true;
       default:
         return false;
@@ -487,49 +398,20 @@
 
         <ProgressIndicator />
         
-        {/* Step 1: Render property selector outside main form to avoid nesting */}
-        {currentStep === 1 && !validatedProperty && (
-          <PropertySelector
-            onPropertySelected={handlePropertySelected}
-            className="space-y-4 mb-8"
-          />
-        )}
-        
-        {/* Main form for steps 2-6 or step 1 when property is validated */}
-        {(currentStep > 1 || validatedProperty) && (
-          <form onSubmit={currentStep === 6 ? handleSubmit : (e) => e.preventDefault()}>
-            {renderStepContent()}
+        <form onSubmit={currentStep === 5 ? handleSubmit : (e) => e.preventDefault()}>
+          {renderStepContent()}
+          
+          <div className="mt-8 flex justify-between">
+            {currentStep > 1 && (
+              <button
+                type="button"
+                onClick={handleBack}
+                className="py-2 px-4 border border-gray-300 rounded-md text-sm font-medium text-gray-700 hover:bg-gray-50 focus:outline-none focus:ring-2 focus:ring-offset-2 focus:ring-teal-500"
+              >
+                Back
+              </button>
+            )}
             
-<<<<<<< HEAD
-            <div className="mt-8 flex justify-between">
-              {currentStep > 1 && (
-                <button
-                  type="button"
-                  onClick={handleBack}
-                  className="py-2 px-4 border border-gray-300 rounded-md text-sm font-medium text-gray-700 hover:bg-gray-50 focus:outline-none focus:ring-2 focus:ring-offset-2 focus:ring-teal-500"
-                >
-                  Back
-                </button>
-              )}
-              
-              {currentStep < 6 ? (
-                <button
-                  type="button"
-                  onClick={handleNext}
-                  disabled={!isStepValid()}
-                  className={`ml-auto py-2 px-4 border border-transparent rounded-md shadow-sm text-sm font-medium text-white 
-                    ${isStepValid() 
-                      ? 'bg-teal-600 hover:bg-teal-700 focus:outline-none focus:ring-2 focus:ring-offset-2 focus:ring-teal-500' 
-                      : 'bg-teal-300 cursor-not-allowed'}`}
-                >
-                  Next
-                </button>
-              ) : (
-                <button
-                  type="submit"
-                  disabled={loading}
-                  className="ml-auto py-2 px-4 border border-transparent rounded-md shadow-sm text-sm font-medium text-white bg-teal-600 hover:bg-teal-700 focus:outline-none focus:ring-2 focus:ring-offset-2 focus:ring-teal-500"
-=======
             {currentStep < 5 ? (
               <div className="flex space-x-3 ml-auto">
                 <button
@@ -556,7 +438,6 @@
                 type="submit"
                 disabled={loading}
                 className="ml-auto py-2 px-4 border border-transparent rounded-md shadow-sm text-sm font-medium text-white bg-teal-600 hover:bg-teal-700 focus:outline-none focus:ring-2 focus:ring-offset-2 focus:ring-teal-500"
->>>>>>> ef96cbec
               >
                 {loading ? (
                   <div className="flex items-center">
@@ -573,7 +454,6 @@
             )}
           </div>
         </form>
-        )}
       </div>
     </div>
   );
