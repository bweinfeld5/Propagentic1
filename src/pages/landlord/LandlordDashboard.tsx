import React, { useState, useEffect } from 'react';
import {
  HomeIcon,
  BuildingOfficeIcon,
  UsersIcon,
  WrenchScrewdriverIcon,
  DocumentTextIcon,
  ChartBarIcon,
  PlusIcon,
  BellIcon,
  Cog6ToothIcon,
  MagnifyingGlassIcon,
  Square3Stack3DIcon,
  ClipboardDocumentListIcon,
  ArrowTrendingUpIcon,
  UserGroupIcon,
  ChatBubbleLeftRightIcon,
  CloudArrowUpIcon,
  PencilIcon,
  TrashIcon,
  EyeIcon
} from '@heroicons/react/24/outline';
import { useAuth } from '../../context/AuthContext.jsx';
import { useDemoMode } from '../../context/DemoModeContext';
import dataService from '../../services/dataService';
import landlordProfileService from '../../services/firestore/landlordProfileService';
import CommunicationCenter from '../../components/communication/CommunicationCenter';
import InviteTenantModal from '../../components/landlord/InviteTenantModal';
import AddPropertyModal from '../../components/landlord/AddPropertyModal';
import EditPropertyModal from '../../components/landlord/EditPropertyModal';

// Phase 1.2 Components
import GlobalSearch from '../../components/search/GlobalSearch';
import BulkOperations from '../../components/bulk/BulkOperations';

// Debug components for data persistence investigation
import DataPersistenceDiagnostic from '../../components/debug/DataPersistenceDiagnostic';
import TestRunner from '../../components/debug/TestRunner';
import InvitationFlowTest from '../../components/debug/InvitationFlowTest';

// Define interfaces for type safety
interface Property {
  id: string;
  name?: string;
  nickname?: string;
  title?: string;
  address?: string | {
    street?: string;
    city?: string;
    state?: string;
    zip?: string;
  };
  street?: string;
  city?: string;
  state?: string;
  zipCode?: string;
  zip?: string;
  propertyType?: string;
  status?: string;
  monthlyRent?: number;
  rentAmount?: number;
  monthlyRevenue?: number;
  isOccupied?: boolean;
  occupiedUnits?: number;
  units?: number;
  updatedAt?: Date;
  lastUpdated?: Date;
  type?: string;
  [key: string]: any; // For additional flexible properties
}

interface Tenant {
  id: string;
  name?: string;
  displayName?: string;
  firstName?: string;
  lastName?: string;
  email: string;
  phoneNumber?: string;
  phone?: string;
  status?: string;
  propertyId?: string;
  propertyName?: string;
  propertyAddress?: string;
  leaseStart?: string;
  leaseEnd?: string;
  joinedDate?: Date | string;
  inviteMethod?: string;
  notes?: string;
  acceptedAt?: Date | string;
  inviteCode?: string;
  unitNumber?: string;
  [key: string]: any; // For additional flexible properties
}

interface Ticket {
  id: string;
  title?: string;
  description?: string;
  status?: string;
  priority?: string;
  category?: string;
  propertyId?: string;
  propertyName?: string;
  createdAt?: Date | string;
  updatedAt?: Date | string;
  submittedBy?: string;
  assignedTo?: string;
  [key: string]: any; // For additional flexible properties
}

interface NavigationItem {
  id: string;
  label: string;
  icon: React.ComponentType<any>;
  view: string;
}

interface UserProfile {
  userType?: string;
  role?: string;
  firstName?: string;
  lastName?: string;
  [key: string]: any;
}

const LandlordDashboard: React.FC = () => {
  const { currentUser, userProfile } = useAuth();
  const { isDemo: isDemoMode } = useDemoMode();
  const [showImport, setShowImport] = useState<boolean>(false);
  const [showImportModal, setShowImportModal] = useState<boolean>(false);
  const [importProgress, setImportProgress] = useState<number | null>(null);
  const [properties, setProperties] = useState<Property[]>([]);
  const [tickets, setTickets] = useState<Ticket[]>([]);
  const [tenants, setTenants] = useState<Tenant[]>([]);
  const [landlordStats, setLandlordStats] = useState<any>(null);
  const [isLoading, setIsLoading] = useState<boolean>(true);
  const [error, setError] = useState<string | null>(null);
  const [propertiesLoaded, setPropertiesLoaded] = useState<boolean>(false);
  
  // Phase 1.2 State
  const [currentView, setCurrentView] = useState<string>('dashboard');
  const [showGlobalSearch, setShowGlobalSearch] = useState<boolean>(false);
  const [selectedItems, setSelectedItems] = useState<string[]>([]);
  const [dashboardMode, setDashboardMode] = useState<'default' | 'custom'>('default');

  // Add state for modals
  const [showInviteTenantModal, setShowInviteTenantModal] = useState<boolean>(false);
  const [showAddPropertyModal, setShowAddPropertyModal] = useState<boolean>(false);
  const [showEditPropertyModal, setShowEditPropertyModal] = useState<boolean>(false);
  const [editingProperty, setEditingProperty] = useState<Property | null>(null);

  const loadDashboardData = async (): Promise<void> => {
    if (!currentUser) return;
    
    setIsLoading(true);
    setError(null);
    
    try {
      // Configure dataService
      dataService.configure({ 
        isDemoMode, 
        currentUser,
        userType: userProfile?.userType || 'landlord'
      });

      // Subscribe to properties with real-time updates
      const unsubscribeProperties = dataService.subscribeToProperties(
        (propertiesData: Property[]) => {
          console.log('Properties data received:', propertiesData.length);
          
          // Calculate additional fields for dashboard
          const enhancedProperties = propertiesData.map(property => ({
            ...property,
            monthlyRevenue: property.monthlyRent || property.rentAmount || 0,
            status: property.status || 'active',
            lastUpdated: property.updatedAt || new Date()
          }));
          
          setProperties(enhancedProperties);
          setIsLoading(false);
        },
        (error: Error) => {
          console.error('Error loading properties:', error);
          setError(error.message);
          setIsLoading(false);
        }
      );

      // Load maintenance tickets
      const ticketsData = await dataService.getTicketsForCurrentUser();
      setTickets(ticketsData);

<<<<<<< HEAD
      // Load tenants data for all properties (gracefully handle failures)
      if (properties.length > 0) {
        const allTenants: Tenant[] = [];
        for (const property of properties) {
          if (property.id) {
            try {
              const propertyTenants = await dataService.getTenantsForProperty(property.id);
              allTenants.push(...propertyTenants);
            } catch (tenantError) {
              console.warn(`Could not load tenants for property ${property.id}:`, tenantError);
              // Continue without failing the entire dashboard load
              // This is normal if no tenants exist yet or permissions are not set up
=======
      // Load landlord profile data and accepted tenants
      try {
        const [acceptedTenants, stats] = await Promise.all([
          landlordProfileService.getAcceptedTenantsWithDetails(currentUser.uid),
          landlordProfileService.getLandlordStatistics(currentUser.uid)
        ]);
        
        console.log('Loaded accepted tenants:', acceptedTenants.length);
        console.log('Loaded landlord stats:', stats);
        
        // Map the accepted tenants to match our Tenant interface
        const mappedTenants: Tenant[] = acceptedTenants.map((tenant: any) => ({
          id: tenant.tenantId || tenant.id,
          email: tenant.email,
          name: tenant.name,
          displayName: tenant.displayName,
          phoneNumber: tenant.phone,
          phone: tenant.phone,
          status: tenant.status || 'active',
          propertyId: tenant.propertyId,
          propertyName: tenant.propertyName,
          propertyAddress: tenant.propertyAddress,
          joinedDate: tenant.joinedDate || tenant.acceptedAt,
          inviteMethod: tenant.inviteMethod,
          notes: tenant.notes,
          acceptedAt: tenant.acceptedAt,
          inviteCode: tenant.inviteCode,
          unitNumber: tenant.unitNumber,
          ...tenant // Include any additional properties
        }));
        
        setTenants(mappedTenants);
        setLandlordStats(stats);
      } catch (profileError) {
        console.error('Error loading landlord profile data:', profileError);
        // Fallback to original tenant loading method
        if (properties.length > 0) {
          const allTenants: Tenant[] = [];
          for (const property of properties) {
            if (property.id) {
              const propertyTenants = await dataService.getTenantsForProperty(property.id);
              allTenants.push(...propertyTenants);
>>>>>>> 91343334
            }
          }
          setTenants(allTenants);
        }
      }
      
    } catch (error: any) {
      console.error('Error loading dashboard data:', error);
      setError(error.message);
      setIsLoading(false);
    }
  };

  useEffect(() => {
    loadDashboardData();
  }, [currentUser, isDemoMode]);

  // Handle property edit
  const handleEditProperty = (property: Property): void => {
    setEditingProperty(property);
    setShowEditPropertyModal(true);
  };

  // Handle property delete with confirmation
  const handleDeleteProperty = async (property: Property): Promise<void> => {
    const confirmDelete = window.confirm(
      `Are you sure you want to delete "${getPropertyName(property)}"? This action cannot be undone.`
    );
    
    if (confirmDelete) {
      try {
        await dataService.deleteProperty(property.id);
        setProperties(prev => prev.filter(p => p.id !== property.id));
        // Remove from selected items if it was selected
        setSelectedItems(prev => prev.filter(id => id !== property.id));
      } catch (error) {
        console.error('Error deleting property:', error);
        alert('Failed to delete property. Please try again.');
      }
    }
  };

  // Handle property update after edit
  const handlePropertyUpdated = (updatedProperty: Property): void => {
    setProperties(prev => prev.map(p => p.id === updatedProperty.id ? updatedProperty : p));
    setShowEditPropertyModal(false);
    setEditingProperty(null);
  };

  // Handle bulk operations
  const handleBulkAction = (action: string, items: any[], values?: any): void => {
    console.log('Bulk action:', action, 'Items:', items, 'Values:', values);
    
    switch (action) {
      case 'export':
        // Export functionality - temporarily disabled
        console.log('Export functionality temporarily disabled - missing CSV library');
        break;
        
      case 'bulk_edit':
        // Update items with new values
        if (items[0]?.type === 'property') {
          setProperties(prev => prev.map(prop => {
            if (items.find(item => item.id === prop.id)) {
              return {
                ...prop,
                ...(values?.status && { status: values.status }),
                ...(values?.manager && { manager: values.manager })
              };
            }
            return prop;
          }));
        }
        break;
        
      case 'delete':
        // Remove items
        if (items[0]?.type === 'property') {
          const itemIds = items.map(item => item.id);
          setProperties(prev => prev.filter(prop => !itemIds.includes(prop.id)));
        }
        setSelectedItems([]);
        break;
        
      default:
        console.log('Unhandled bulk action:', action);
    }
  };

  // Navigation items with Phase 1.2 additions
  const navigationItems: NavigationItem[] = [
    {
      id: 'dashboard',
      label: 'Dashboard',
      icon: HomeIcon,
      view: 'dashboard'
    },
    {
      id: 'reports',
      label: 'Reports & Analytics',
      icon: ChartBarIcon,
      view: 'reports'
    },
    {
      id: 'properties',
      label: 'Properties',
      icon: BuildingOfficeIcon,
      view: 'properties'
    },
    {
      id: 'tenants',
      label: 'Tenants',
      icon: UsersIcon,
      view: 'tenants'
    },
    {
      id: 'maintenance',
      label: 'Maintenance',
      icon: WrenchScrewdriverIcon,
      view: 'maintenance'
    },
    {
      id: 'documents',
      label: 'Documents',
      icon: DocumentTextIcon,
      view: 'documents'
    },
    {
      id: 'communications',
      label: 'Communications',
      icon: ChatBubbleLeftRightIcon,
      view: 'communications'
    },
    {
      id: 'import',
      label: 'Import Properties',
      icon: CloudArrowUpIcon,
      view: 'import'
    }
  ];

  // Handle keyboard shortcuts
  useEffect(() => {
    const handleKeyDown = (e: KeyboardEvent): void => {
      // Ctrl/Cmd + K for global search
      if ((e.ctrlKey || e.metaKey) && e.key === 'k') {
        e.preventDefault();
        setShowGlobalSearch(true);
      }
      // Escape to close search
      if (e.key === 'Escape' && showGlobalSearch) {
        setShowGlobalSearch(false);
      }
    };

    document.addEventListener('keydown', handleKeyDown);
    return () => document.removeEventListener('keydown', handleKeyDown);
  }, [showGlobalSearch]);

  // Context-aware action bar for different views
  const renderActionBar = (): JSX.Element => {
    if (currentView === 'dashboard' && dashboardMode === 'default') {
      return (
        <div className="bg-gradient-to-r from-white to-orange-50 border-b border-orange-100 px-6 py-3 shadow-sm">
          <div className="flex items-center justify-between">
            <div className="flex items-center gap-4">
              <h1 className="text-xl font-semibold text-gray-900">
                {navigationItems.find(item => item.view === currentView)?.label || 'Dashboard'}
              </h1>
              <button
                onClick={() => setDashboardMode('custom')}
                className="px-3 py-1.5 rounded-lg text-sm font-medium bg-orange-100 text-orange-700 hover:bg-orange-200 transition-colors flex items-center gap-2"
              >
                <Square3Stack3DIcon className="w-4 h-4" />
                Switch to Custom View
              </button>
            </div>
            
            <div className="flex items-center gap-2">
              <button
                onClick={() => setShowGlobalSearch(true)}
                className="px-3 py-1.5 bg-orange-100 text-orange-700 rounded-lg hover:bg-orange-200 transition-colors flex items-center gap-2"
                title="Search (Ctrl+K)"
              >
                <MagnifyingGlassIcon className="w-4 h-4" />
                <span className="hidden sm:inline">Search</span>
              </button>
            </div>
          </div>
        </div>
      );
    }

    if (currentView === 'dashboard' && dashboardMode === 'custom') {
      return (
        <div className="bg-gradient-to-r from-white to-orange-50 border-b border-orange-100 px-6 py-3 shadow-sm">
          <div className="flex items-center justify-between">
            <div className="flex items-center gap-4">
              <h1 className="text-xl font-semibold text-gray-900">Custom Dashboard</h1>
              <button
                onClick={() => setDashboardMode('default')}
                className="px-3 py-1.5 rounded-lg text-sm font-medium bg-orange-100 text-orange-700 hover:bg-orange-200 transition-colors flex items-center gap-2"
              >
                <Square3Stack3DIcon className="w-4 h-4" />
                Switch to Default View
              </button>
            </div>
          </div>
        </div>
      );
    }

    if (currentView === 'properties') {
      return (
        <div className="bg-gradient-to-r from-white to-orange-50 border-b border-orange-100 px-6 py-3 shadow-sm">
          <div className="flex items-center justify-between">
            <div className="flex items-center gap-4">
              <h1 className="text-xl font-semibold text-gray-900">Properties</h1>
              {selectedItems.length > 0 && (
                <span className="text-sm text-orange-600">
                  {selectedItems.length} selected
                </span>
              )}
            </div>
            
            <div className="flex items-center gap-2">
              <button
                onClick={() => setShowGlobalSearch(true)}
                className="px-3 py-1.5 bg-orange-100 text-orange-700 rounded-lg hover:bg-orange-200 transition-colors flex items-center gap-2"
                title="Search (Ctrl+K)"
              >
                <MagnifyingGlassIcon className="w-4 h-4" />
                <span className="hidden sm:inline">Search</span>
              </button>
              <button
                onClick={() => setShowAddPropertyModal(true)}
                className="px-4 py-2 bg-orange-500 text-white rounded-lg hover:bg-orange-600 transition-colors flex items-center gap-2"
              >
                <PlusIcon className="w-4 h-4" />
                Add Property
              </button>
              <button
                onClick={() => setShowImportModal(true)}
                className="px-4 py-2 bg-orange-600 text-white rounded-lg hover:bg-orange-700 transition-colors flex items-center gap-2"
              >
                <CloudArrowUpIcon className="w-4 h-4" />
                Import CSV
              </button>
            </div>
          </div>
        </div>
      );
    }

    if (currentView === 'tenants') {
      return (
        <div className="bg-gradient-to-r from-white to-orange-50 border-b border-orange-100 px-6 py-3 shadow-sm">
          <div className="flex items-center justify-between">
            <h1 className="text-xl font-semibold text-gray-900">Tenant Management</h1>
            <div className="flex items-center gap-2">
              <button
                onClick={() => setShowGlobalSearch(true)}
                className="px-3 py-1.5 bg-orange-100 text-orange-700 rounded-lg hover:bg-orange-200 transition-colors flex items-center gap-2"
                title="Search (Ctrl+K)"
              >
                <MagnifyingGlassIcon className="w-4 h-4" />
                <span className="hidden sm:inline">Search</span>
              </button>
              <button
                onClick={() => setShowInviteTenantModal(true)}
                className="px-4 py-2 bg-orange-500 text-white rounded-lg hover:bg-orange-600 transition-colors flex items-center gap-2"
              >
                <UserGroupIcon className="w-4 h-4" />
                Invite Tenant
              </button>
            </div>
          </div>
        </div>
      );
    }

    // Default action bar for other views
    return (
      <div className="bg-gradient-to-r from-white to-orange-50 border-b border-orange-100 px-6 py-3 shadow-sm">
        <div className="flex items-center justify-between">
          <h1 className="text-xl font-semibold text-gray-900">
            {navigationItems.find(item => item.view === currentView)?.label || 'Dashboard'}
          </h1>
          <button
            onClick={() => setShowGlobalSearch(true)}
            className="px-3 py-1.5 bg-orange-100 text-orange-700 rounded-lg hover:bg-orange-200 transition-colors flex items-center gap-2"
            title="Search (Ctrl+K)"
          >
            <MagnifyingGlassIcon className="w-4 h-4" />
            <span className="hidden sm:inline">Search</span>
          </button>
        </div>
      </div>
    );
  };

  const renderMainContent = (): JSX.Element | null => {
    switch (currentView) {
      case 'dashboard':
        if (dashboardMode === 'custom') {
          return (
            <div className="p-6 bg-gradient-to-br from-orange-50 via-white to-orange-100 min-h-full">
              <div className="bg-white rounded-xl border border-orange-100 shadow-sm p-8 text-center">
                <h3 className="text-lg font-semibold text-gray-900 mb-2">Custom Dashboard</h3>
                <p className="text-gray-600">Drag & drop dashboard coming soon - requires additional dependencies.</p>
                <button
                  onClick={() => setDashboardMode('default')}
                  className="mt-4 px-4 py-2 bg-orange-500 text-white rounded-lg hover:bg-orange-600 transition-colors"
                >
                  Back to Default Dashboard
                </button>
              </div>
            </div>
          );
        }
        return renderDefaultDashboard();
      case 'reports':
        return (
          <div className="p-6 bg-gradient-to-br from-orange-50 via-white to-orange-100 min-h-full">
            <div className="bg-white rounded-xl border border-orange-100 shadow-sm p-8 text-center">
              <h3 className="text-lg font-semibold text-gray-900 mb-2">Reports & Analytics</h3>
              <p className="text-gray-600">Advanced reporting features coming soon - requires additional dependencies.</p>
            </div>
          </div>
        );
      case 'properties':
        return renderPropertiesView();
      case 'tenants':
        return renderTenantsView();
      case 'maintenance':
        return renderMaintenanceView();
      case 'documents':
        return renderDocumentsView();
      case 'communications':
        if (!currentUser) return null;
        return <CommunicationCenter userRole="landlord" currentUser={currentUser} />;
      case 'import':
        return (
          <div className="p-6 bg-gradient-to-br from-orange-50 via-white to-orange-100 min-h-full">
            <div className="bg-white rounded-xl border border-orange-100 shadow-sm p-8 text-center">
              <h3 className="text-lg font-semibold text-gray-900 mb-2">Bulk Property Import</h3>
              <p className="text-gray-600">CSV import functionality coming soon - requires additional dependencies.</p>
              <button
                onClick={() => setCurrentView('properties')}
                className="mt-4 px-4 py-2 bg-orange-500 text-white rounded-lg hover:bg-orange-600 transition-colors"
              >
                Back to Properties
              </button>
            </div>
          </div>
        );
      default:
        return renderDefaultDashboard();
    }
  };

  const renderDefaultDashboard = (): JSX.Element => (
    <div className="p-6 bg-gradient-to-br from-orange-50 via-white to-orange-100 min-h-full">
      {/* Stats Cards */}
      <div className="grid grid-cols-1 md:grid-cols-2 lg:grid-cols-4 gap-6 mb-8">
        {/* Add invitation statistics section if we have landlord stats */}
        {landlordStats && landlordStats.totalInvitesSent > 0 && (
          <div className="bg-gradient-to-br from-blue-50 to-blue-100 p-4 rounded-xl border border-blue-200 shadow-sm lg:col-span-4">
            <div className="text-center">
              <h4 className="font-semibold text-blue-900 mb-2">Invitation Statistics</h4>
              <div className="grid grid-cols-3 gap-4 text-sm">
                <div>
                  <div className="font-bold text-blue-700">{landlordStats.totalInvitesSent}</div>
                  <div className="text-blue-600">Invites Sent</div>
                </div>
                <div>
                  <div className="font-bold text-blue-700">{landlordStats.totalInvitesAccepted}</div>
                  <div className="text-blue-600">Accepted</div>
                </div>
                <div>
                  <div className="font-bold text-blue-700">{Math.round(landlordStats.inviteAcceptanceRate)}%</div>
                  <div className="text-blue-600">Success Rate</div>
                </div>
              </div>
            </div>
          </div>
        )}
        <div className="bg-gradient-to-br from-white to-orange-50 p-6 rounded-xl border border-orange-100 shadow-sm hover:shadow-lg transition-shadow">
          <div className="flex items-center justify-between">
            <div>
              <p className="text-sm text-gray-600">Total Properties</p>
              <p className="text-2xl font-bold text-gray-900">{properties.length}</p>
            </div>
            <div className="p-3 bg-orange-100 rounded-lg">
              <BuildingOfficeIcon className="w-6 h-6 text-orange-600" />
            </div>
          </div>
        </div>
        
        <div className="bg-gradient-to-br from-white to-orange-50 p-6 rounded-xl border border-orange-100 shadow-sm hover:shadow-lg transition-shadow">
          <div className="flex items-center justify-between">
            <div>
              <p className="text-sm text-gray-600">Active Tenants</p>
              <p className="text-2xl font-bold text-gray-900">
                {landlordStats?.totalTenants || tenants.length}
              </p>
            </div>
            <div className="p-3 bg-orange-100 rounded-lg">
              <UsersIcon className="w-6 h-6 text-orange-600" />
            </div>
          </div>
        </div>
        
        <div className="bg-gradient-to-br from-white to-orange-50 p-6 rounded-xl border border-orange-100 shadow-sm hover:shadow-lg transition-shadow">
          <div className="flex items-center justify-between">
            <div>
              <p className="text-sm text-gray-600">Invite Success Rate</p>
              <p className="text-2xl font-bold text-gray-900">
                {landlordStats?.inviteAcceptanceRate 
                  ? Math.round(landlordStats.inviteAcceptanceRate)
                  : 0}%
              </p>
            </div>
            <div className="p-3 bg-orange-100 rounded-lg">
              <ChartBarIcon className="w-6 h-6 text-orange-600" />
            </div>
          </div>
        </div>
        
        <div className="bg-gradient-to-br from-white to-orange-50 p-6 rounded-xl border border-orange-100 shadow-sm hover:shadow-lg transition-shadow">
          <div className="flex items-center justify-between">
            <div>
              <p className="text-sm text-gray-600">Monthly Revenue</p>
              <p className="text-2xl font-bold text-gray-900">
                ${properties.reduce((sum, p) => sum + safeNumber(p.monthlyRevenue || p.monthlyRent), 0).toLocaleString()}
              </p>
            </div>
            <div className="p-3 bg-orange-100 rounded-lg">
              <ArrowTrendingUpIcon className="w-6 h-6 text-orange-600" />
            </div>
          </div>
        </div>
      </div>

      {/* Quick Actions */}
      <div className="grid grid-cols-1 lg:grid-cols-2 gap-8">
        <div className="bg-gradient-to-br from-white to-orange-50 rounded-xl border border-orange-100 shadow-sm hover:shadow-lg transition-shadow p-6">
          <h3 className="text-lg font-semibold text-gray-900 mb-4">Recent Accepted Tenants</h3>
          <div className="space-y-3">
            {tenants.slice(0, 3).map((tenant) => (
              <div key={tenant.id} className="flex items-center justify-between p-3 bg-gradient-to-r from-orange-50 to-white rounded-lg border border-orange-100">
                <div>
                  <div className="font-medium text-gray-900">
                    {tenant.displayName || tenant.name || tenant.email}
                  </div>
                  <div className="text-sm text-gray-600">{tenant.propertyName}</div>
                  {tenant.inviteCode && (
                    <div className="text-xs text-gray-500">Code: {tenant.inviteCode}</div>
                  )}
                </div>
                <div className="text-right">
                  <div className="font-semibold text-orange-600">
                    {(() => {
                      const joinDate = tenant.acceptedAt || tenant.joinedDate;
                      if (joinDate) {
                        try {
                          return new Date(joinDate).toLocaleDateString('en-US', { month: 'short', day: 'numeric' });
                        } catch (e) {
                          return 'Recent';
                        }
                      }
                      return 'Recent';
                    })()}
                  </div>
                  <div className="text-xs text-gray-500">joined</div>
                </div>
              </div>
            ))}
            {tenants.length === 0 && (
              <div className="text-center py-8 text-gray-500">
                <UsersIcon className="w-12 h-12 mx-auto mb-2 text-orange-300" />
                <p>No tenants have accepted invites yet</p>
                <button
                  onClick={() => setShowInviteTenantModal(true)}
                  className="mt-2 text-orange-600 hover:text-orange-700 text-sm font-medium"
                >
                  Send your first invite
                </button>
              </div>
            )}
          </div>
        </div>

        <div className="bg-gradient-to-br from-white to-orange-50 rounded-xl border border-orange-100 shadow-sm hover:shadow-lg transition-shadow p-6">
          <h3 className="text-lg font-semibold text-gray-900 mb-4">Quick Actions</h3>
          <div className="grid grid-cols-2 gap-3">
            <button
              onClick={() => setShowAddPropertyModal(true)}
              className="p-4 border border-orange-200 rounded-lg hover:border-orange-300 hover:bg-gradient-to-r hover:from-orange-50 hover:to-white transition-all text-left"
            >
              <PlusIcon className="w-5 h-5 text-orange-600 mb-2" />
              <div className="font-medium text-gray-900">Add Property</div>
              <div className="text-sm text-gray-600">Manual property entry</div>
            </button>
            
            <button
              onClick={() => setCurrentView('reports')}
              className="p-4 border border-orange-200 rounded-lg hover:border-orange-300 hover:bg-gradient-to-r hover:from-orange-50 hover:to-white transition-all text-left"
            >
              <ChartBarIcon className="w-5 h-5 text-orange-600 mb-2" />
              <div className="font-medium text-gray-900">View Reports</div>
              <div className="text-sm text-gray-600">Analytics & insights</div>
            </button>
            
            <button
              onClick={() => setDashboardMode('custom')}
              className="p-4 border border-orange-200 rounded-lg hover:border-orange-300 hover:bg-gradient-to-r hover:from-orange-50 hover:to-white transition-all text-left"
            >
              <Square3Stack3DIcon className="w-5 h-5 text-orange-600 mb-2" />
              <div className="font-medium text-gray-900">Customize Dashboard</div>
              <div className="text-sm text-gray-600">Drag & drop widgets</div>
            </button>
            
            <button
              onClick={() => setShowGlobalSearch(true)}
              className="p-4 border border-orange-200 rounded-lg hover:border-orange-300 hover:bg-gradient-to-r hover:from-orange-50 hover:to-white transition-all text-left"
            >
              <MagnifyingGlassIcon className="w-5 h-5 text-orange-600 mb-2" />
              <div className="font-medium text-gray-900">Global Search</div>
              <div className="text-sm text-gray-600">Find anything quickly</div>
            </button>
          </div>
        </div>
      </div>
    </div>
  );

  const renderPropertiesView = (): JSX.Element => (
    <div className="p-6 bg-gradient-to-br from-orange-50 via-white to-orange-100 min-h-full">
      <div className="bg-gradient-to-br from-white to-orange-50 rounded-xl border border-orange-100 shadow-sm hover:shadow-lg transition-shadow">
        <div className="p-6 border-b border-orange-100">
          <div className="flex items-center justify-between">
            <h3 className="text-lg font-semibold text-gray-900">Properties</h3>
            <div className="flex items-center gap-3">
              {selectedItems.length > 0 && (
                <span className="text-sm text-gray-600">
                  {selectedItems.length} selected
                </span>
              )}
              <button
                onClick={() => setShowImportModal(true)}
                className="px-4 py-2 bg-orange-500 text-white rounded-lg hover:bg-orange-600 transition-colors flex items-center gap-2"
              >
                <PlusIcon className="w-4 h-4" />
                Import Properties
              </button>
            </div>
          </div>
        </div>
        
        <div className="p-6">
          {properties.length === 0 ? (
            <div className="text-center py-12">
              <BuildingOfficeIcon className="w-16 h-16 mx-auto mb-4 text-orange-300" />
              <h3 className="text-lg font-semibold text-gray-900 mb-2">No Properties Found</h3>
              <p className="text-gray-600 mb-6">
                Start by adding your first property to get started with property management.
              </p>
              <div className="flex justify-center gap-3">
                <button
                  onClick={() => setShowAddPropertyModal(true)}
                  className="px-6 py-3 bg-orange-500 text-white rounded-lg hover:bg-orange-600 transition-colors flex items-center gap-2"
                >
                  <PlusIcon className="w-5 h-5" />
                  Add Property
                </button>
                <button
                  onClick={() => setShowImportModal(true)}
                  className="px-6 py-3 border border-orange-300 text-orange-700 rounded-lg hover:bg-orange-50 transition-colors flex items-center gap-2"
                >
                  <CloudArrowUpIcon className="w-5 h-5" />
                  Import CSV
                </button>
              </div>
            </div>
          ) : (
            <div className="space-y-4">
              {properties.map((property) => {
                const units = safeNumber(property.units, 1);
                const occupiedUnits = safeNumber(property.occupiedUnits, 0);
                const monthlyRevenue = safeNumber(property.monthlyRevenue || property.monthlyRent, 0);
                
                return (
                  <div
                    key={property.id}
                    className={`p-4 border rounded-lg transition-all ${
                      selectedItems.includes(property.id)
                        ? 'border-orange-300 bg-gradient-to-r from-orange-100 to-orange-50 shadow-md'
                        : 'border-orange-200 hover:border-orange-300 hover:bg-gradient-to-r hover:from-orange-50 hover:to-white'
                    }`}
                  >
                    <div className="flex items-center justify-between">
                      <div className="flex items-center gap-4">
                        <input
                          type="checkbox"
                          checked={selectedItems.includes(property.id)}
                          onChange={() => {
                            if (selectedItems.includes(property.id)) {
                              setSelectedItems(prev => prev.filter(id => id !== property.id));
                            } else {
                              setSelectedItems(prev => [...prev, property.id]);
                            }
                          }}
                          className="w-4 h-4 text-orange-600 border-gray-300 rounded focus:ring-orange-500"
                        />
                        <div className="flex-1">
                          <h4 className="font-semibold text-gray-900">{getPropertyName(property)}</h4>
                          <p className="text-sm text-gray-600">{formatAddress(property)}</p>
                          {property.propertyType && (
                            <p className="text-xs text-gray-500 mt-1">{property.propertyType}</p>
                          )}
                        </div>
                      </div>
                      <div className="flex items-center gap-4">
                        <div className="text-right">
                          <div className="font-semibold text-gray-900">
                            {occupiedUnits}/{units} units
                          </div>
                          <div className="text-sm text-gray-600">
                            ${monthlyRevenue.toLocaleString()}/month
                          </div>
                          <div className="text-xs text-gray-500 mt-1">
                            {units > 0 ? Math.round((occupiedUnits / units) * 100) : 0}% occupied
                          </div>
                        </div>
                        <div className="flex items-center gap-2 ml-4">
                          <button
                            onClick={(e) => {
                              e.stopPropagation();
                              handleEditProperty(property);
                            }}
                            className="p-2 text-blue-600 hover:text-blue-700 hover:bg-blue-50 rounded-lg transition-colors"
                            title="Edit Property"
                          >
                            <PencilIcon className="w-4 h-4" />
                          </button>
                          <button
                            onClick={(e) => {
                              e.stopPropagation();
                              handleDeleteProperty(property);
                            }}
                            className="p-2 text-red-600 hover:text-red-700 hover:bg-red-50 rounded-lg transition-colors"
                            title="Delete Property"
                          >
                            <TrashIcon className="w-4 h-4" />
                          </button>
                        </div>
                      </div>
                    </div>
                  </div>
                );
              })}
            </div>
          )}
        </div>
      </div>
    </div>
  );

  const renderTenantsView = (): JSX.Element => (
    <div className="p-6 bg-gradient-to-br from-orange-50 via-white to-orange-100 min-h-full">
      <div className="bg-gradient-to-br from-white to-orange-50 rounded-xl border border-orange-100 shadow-sm hover:shadow-lg transition-shadow">
        <div className="p-6 border-b border-orange-100">
          <div className="flex items-center justify-between">
            <h3 className="text-lg font-semibold text-gray-900">Tenant Management</h3>
            <button
              onClick={() => setShowInviteTenantModal(true)}
              className="px-4 py-2 bg-orange-500 text-white rounded-lg hover:bg-orange-600 transition-colors flex items-center gap-2"
            >
              <UserGroupIcon className="w-4 h-4" />
              Invite Tenant
            </button>
          </div>
        </div>
        
        <div className="p-6">
          {tenants.length === 0 ? (
            <div className="text-center py-12">
              <UsersIcon className="w-16 h-16 mx-auto mb-4 text-orange-300" />
              <h3 className="text-lg font-semibold text-gray-900 mb-2">No Tenants Found</h3>
              <p className="text-gray-600 mb-6">
                Start by inviting tenants to your properties to manage leases and communications.
              </p>
              <button
                onClick={() => setShowInviteTenantModal(true)}
                className="px-6 py-3 bg-orange-500 text-white rounded-lg hover:bg-orange-600 transition-colors flex items-center gap-2"
              >
                <UserGroupIcon className="w-5 h-5" />
                Invite First Tenant
              </button>
            </div>
          ) : (
            <div className="space-y-4">
              {tenants.map((tenant) => (
                <div key={tenant.id} className="p-4 border border-orange-200 rounded-lg hover:border-orange-300 hover:bg-gradient-to-r hover:from-orange-50 hover:to-white transition-all">
                  <div className="flex items-center justify-between">
                    <div className="flex items-center gap-4">
                      <div className="w-10 h-10 bg-blue-100 rounded-full flex items-center justify-center">
                        <UsersIcon className="w-5 h-5 text-blue-600" />
                      </div>
                      <div>
                        <h4 className="font-semibold text-gray-900">
                          {tenant.displayName || tenant.name || tenant.email}
                        </h4>
                        <p className="text-sm text-gray-600">{tenant.email}</p>
                        <p className="text-xs text-gray-500 mt-1">
                          {tenant.propertyName} {tenant.unitNumber ? `• Unit ${tenant.unitNumber}` : ''}
                        </p>
                        {tenant.propertyAddress && (
                          <p className="text-xs text-gray-400">
                            {tenant.propertyAddress}
                          </p>
                        )}
                      </div>
                    </div>
                    <div className="text-right">
                      <div className={`px-2 py-1 rounded-full text-xs font-medium ${
                        tenant.status === 'active' 
                          ? 'bg-green-100 text-green-800' 
                          : tenant.status === 'pending'
                          ? 'bg-yellow-100 text-yellow-800'
                          : 'bg-gray-100 text-gray-800'
                      }`}>
                        {tenant.status || 'active'}
                      </div>
                      <p className="text-xs text-gray-500 mt-1">
                        {(() => {
                          const joinDate = tenant.acceptedAt || tenant.joinedDate;
                          if (joinDate) {
                            try {
                              return `Joined: ${new Date(joinDate).toLocaleDateString()}`;
                            } catch (e) {
                              return 'Invalid join date';
                            }
                          }
                          return 'No join date';
                        })()}
                      </p>
                      {tenant.inviteCode && (
                        <p className="text-xs text-gray-400 mt-1">
                          Code: {tenant.inviteCode}
                        </p>
                      )}
                    </div>
                  </div>
                  {tenant.notes && (
                    <div className="mt-3 p-2 bg-yellow-50 rounded border border-yellow-200">
                      <p className="text-xs text-yellow-800">
                        <span className="font-medium">Notes:</span> {tenant.notes}
                      </p>
                    </div>
                  )}
                </div>
              ))}
            </div>
          )}
        </div>
      </div>
    </div>
  );

  const renderMaintenanceView = (): JSX.Element => (
    <div className="p-6 bg-gradient-to-br from-orange-50 via-white to-orange-100 min-h-full">
      <div className="bg-gradient-to-br from-white to-orange-50 rounded-xl border border-orange-100 shadow-sm hover:shadow-lg transition-shadow">
        <div className="p-6 border-b border-orange-100">
          <h3 className="text-lg font-semibold text-gray-900">Maintenance Requests</h3>
        </div>
        
        <div className="p-6">
          {tickets.length === 0 ? (
            <div className="text-center py-12">
              <WrenchScrewdriverIcon className="w-16 h-16 mx-auto mb-4 text-orange-300" />
              <h3 className="text-lg font-semibold text-gray-900 mb-2">No Maintenance Requests</h3>
              <p className="text-gray-600">
                Maintenance requests from tenants will appear here for tracking and management.
              </p>
            </div>
          ) : (
            <div className="space-y-4">
              {tickets.map((ticket) => (
                <div key={ticket.id} className="p-4 border border-orange-200 rounded-lg hover:border-orange-300 hover:bg-gradient-to-r hover:from-orange-50 hover:to-white transition-all">
                  <div className="flex items-center justify-between">
                    <div className="flex items-center gap-4">
                      <div className={`w-10 h-10 rounded-full flex items-center justify-center ${
                        ticket.priority === 'high' 
                          ? 'bg-red-100'
                          : ticket.priority === 'medium'
                          ? 'bg-yellow-100'
                          : 'bg-green-100'
                      }`}>
                        <WrenchScrewdriverIcon className={`w-5 h-5 ${
                          ticket.priority === 'high' 
                            ? 'text-red-600'
                            : ticket.priority === 'medium'
                            ? 'text-yellow-600'
                            : 'text-green-600'
                        }`} />
                      </div>
                      <div>
                        <h4 className="font-semibold text-gray-900">
                          {ticket.title || ticket.description || 'Maintenance Request'}
                        </h4>
                        <p className="text-sm text-gray-600">
                          {ticket.propertyName || 'Property'} • {ticket.category || 'General'}
                        </p>
                        <p className="text-xs text-gray-500 mt-1">
                          {ticket.createdAt ? new Date(ticket.createdAt.toString()).toLocaleDateString() : ''}
                        </p>
                      </div>
                    </div>
                    <div className="text-right">
                      <div className={`px-2 py-1 rounded-full text-xs font-medium ${
                        ticket.status === 'completed' 
                          ? 'bg-green-100 text-green-800' 
                          : ticket.status === 'in-progress'
                          ? 'bg-blue-100 text-blue-800'
                          : 'bg-yellow-100 text-yellow-800'
                      }`}>
                        {ticket.status || 'pending'}
                      </div>
                      <p className="text-xs text-gray-500 mt-1">
                        Priority: {ticket.priority || 'medium'}
                      </p>
                    </div>
                  </div>
                </div>
              ))}
            </div>
          )}
        </div>
      </div>
    </div>
  );

  const renderDocumentsView = (): JSX.Element => (
    <div className="p-6 bg-gradient-to-br from-orange-50 via-white to-orange-100 min-h-full">
      <div className="bg-gradient-to-br from-white to-orange-50 rounded-xl border border-orange-100 shadow-sm hover:shadow-lg transition-shadow p-8 text-center">
        <DocumentTextIcon className="w-12 h-12 text-gray-400 mx-auto mb-4" />
        <h3 className="text-lg font-semibold text-gray-900 mb-2">Document Management</h3>
        <p className="text-gray-600">Coming in next phase - store and organize leases, contracts, and property documents.</p>
      </div>
    </div>
  );

  // Helper function to safely render address
  const formatAddress = (property: Property): string => {
    if (!property) return 'Address not available';
    
    // If address is a string, return it directly
    if (typeof property.address === 'string') {
      return property.address;
    }
    
    // If address is an object, construct the address string
    if (typeof property.address === 'object' && property.address) {
      const { street, city, state, zip } = property.address;
      const parts = [street, city, state, zip].filter(Boolean);
      return parts.join(', ') || 'Address not complete';
    }
    
    // Fallback to individual fields if they exist
    const parts = [
      property.street,
      property.city, 
      property.state,
      property.zipCode || property.zip
    ].filter(Boolean);
    
    return parts.length > 0 ? parts.join(', ') : 'Address not available';
  };

  // Helper function to safely get property name
  const getPropertyName = (property: Property): string => {
    return property.name || property.propertyName || formatAddress(property) || 'Unnamed Property';
  };

  // Helper function to safely get numeric values
  const safeNumber = (value: any, defaultValue = 0): number => {
    const num = Number(value);
    return isNaN(num) ? defaultValue : num;
  };

  if (isLoading) {
    return (
      <div className="min-h-screen bg-gradient-to-br from-orange-50 via-white to-orange-100 flex items-center justify-center">
        <div className="text-center bg-white/95 backdrop-blur-sm rounded-xl p-8 shadow-2xl border border-orange-200">
          <div className="animate-spin rounded-full h-12 w-12 border-b-2 border-orange-500 mx-auto mb-4"></div>
          <p className="text-gray-600">Loading your dashboard...</p>
        </div>
      </div>
    );
  }

  return (
    <div className="min-h-screen bg-gradient-to-br from-orange-50 via-white to-orange-100 flex">
      {/* Sidebar */}
      <div className="w-64 bg-gradient-to-b from-white to-orange-50 border-r border-orange-100 h-full shadow-sm">
        <div className="p-6 border-b border-orange-100">
          <div className="flex items-center gap-3">
            <div className="w-10 h-10 bg-gradient-to-br from-orange-100 to-orange-200 rounded-lg flex items-center justify-center shadow-sm">
              <BuildingOfficeIcon className="w-6 h-6 text-orange-600" />
            </div>
            <div>
              <h2 className="font-semibold text-gray-900">PropAgentic</h2>
              <p className="text-sm text-orange-600">
                {userProfile ? (
                  `Welcome, ${userProfile.firstName && userProfile.lastName 
                    ? `${userProfile.firstName} ${userProfile.lastName}` 
                    : userProfile.name || userProfile.email || 'User'}`
                ) : (
                  'Landlord Portal'
                )}
              </p>
            </div>
          </div>
        </div>
        
        <nav className="p-4">
          <div className="space-y-2">
            {navigationItems.map((item) => (
              <button
                key={item.id}
                onClick={() => setCurrentView(item.view)}
                className={`w-full flex items-center gap-3 px-3 py-2 rounded-lg text-left transition-all ${
                  currentView === item.view
                    ? 'bg-gradient-to-r from-orange-100 to-orange-50 text-orange-700 border-r-2 border-orange-500 shadow-sm'
                    : 'text-gray-700 hover:bg-gradient-to-r hover:from-orange-50 hover:to-white'
                }`}
              >
                <item.icon className="w-5 h-5" />
                {item.label}
              </button>
            ))}
          </div>
        </nav>
      </div>
      
      {/* Main Content */}
      <div className="flex-1 flex flex-col overflow-hidden">
          {/* Context-aware Action Bar */}
          {renderActionBar()}
        
        {/* Content */}
        <div className="flex-1 overflow-auto">
          {renderMainContent()}
        </div>
      </div>

      {/* Global Search Modal */}
      <GlobalSearch 
        isOpen={showGlobalSearch}
        onClose={() => setShowGlobalSearch(false)}
      />

      {/* Bulk Operations */}
      <BulkOperations
        items={properties.map(p => ({ ...p, type: 'property' })) as any}
        selectedIds={selectedItems as any}
        onSelectionChange={setSelectedItems}
        onBulkAction={handleBulkAction}
        itemType="properties"
      />

{/* Import Modal - Temporarily disabled */}

      {/* Invite Tenant Modal */}
      {showInviteTenantModal && (
        <InviteTenantModal
          isOpen={showInviteTenantModal}
          onClose={() => setShowInviteTenantModal(false)}
          properties={properties as any}
          onInviteSuccess={() => {
            setShowInviteTenantModal(false);
            // Refresh dashboard data to get updated landlord profile stats
            loadDashboardData();
          }}
        />
      )}

      {/* Add Property Modal */}
      {showAddPropertyModal && (
        <AddPropertyModal
          isOpen={showAddPropertyModal}
          onClose={() => setShowAddPropertyModal(false)}
          onPropertyAdded={(newProperty: Property) => {
            setProperties(prev => [...prev, newProperty]);
            setShowAddPropertyModal(false);
          }}
        />
      )}

              {/* Edit Property Modal */}
        {showEditPropertyModal && (
          <EditPropertyModal
            isOpen={showEditPropertyModal}
            onClose={() => {
              setShowEditPropertyModal(false);
              setEditingProperty(null);
            }}
            property={editingProperty as any}
            onSuccess={handlePropertyUpdated}
          />
        )}

      {/* Debug: Data Persistence Diagnostic Panel */}
      {process.env.NODE_ENV === 'development' && (
        <>
          <DataPersistenceDiagnostic />
          <TestRunner />
          <InvitationFlowTest />
        </>
      )}
    </div>
  );
};

export default LandlordDashboard;
<|MERGE_RESOLUTION|>--- conflicted
+++ resolved
@@ -191,20 +191,6 @@
       const ticketsData = await dataService.getTicketsForCurrentUser();
       setTickets(ticketsData);
 
-<<<<<<< HEAD
-      // Load tenants data for all properties (gracefully handle failures)
-      if (properties.length > 0) {
-        const allTenants: Tenant[] = [];
-        for (const property of properties) {
-          if (property.id) {
-            try {
-              const propertyTenants = await dataService.getTenantsForProperty(property.id);
-              allTenants.push(...propertyTenants);
-            } catch (tenantError) {
-              console.warn(`Could not load tenants for property ${property.id}:`, tenantError);
-              // Continue without failing the entire dashboard load
-              // This is normal if no tenants exist yet or permissions are not set up
-=======
       // Load landlord profile data and accepted tenants
       try {
         const [acceptedTenants, stats] = await Promise.all([
@@ -247,7 +233,6 @@
             if (property.id) {
               const propertyTenants = await dataService.getTenantsForProperty(property.id);
               allTenants.push(...propertyTenants);
->>>>>>> 91343334
             }
           }
           setTenants(allTenants);
