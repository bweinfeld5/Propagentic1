rules_version = '2';

service cloud.firestore {
  match /databases/{database}/documents {

    // --- UTILITY FUNCTIONS ---
    function isSignedIn() {
      return request.auth != null;
    }

    function isOwner(userId) {
      return isSignedIn() && request.auth.uid == userId;
    }
    
    function getUserDataSafe() {
      // Safe version that doesn't fail if document doesn't exist
      // Check both users and userProfiles collections
      return exists(/databases/$(database)/documents/users/$(request.auth.uid)) ? 
             get(/databases/$(database)/documents/users/$(request.auth.uid)).data : 
             (exists(/databases/$(database)/documents/userProfiles/$(request.auth.uid)) ? 
              get(/databases/$(database)/documents/userProfiles/$(request.auth.uid)).data : 
              null);
    }

    function isUserRole(role) {
      // First check custom claims from Firebase Auth token (most reliable)
      return (isSignedIn() && request.auth.token.keys().hasAny(['role']) && request.auth.token.role == role) ||
             (isSignedIn() && request.auth.token.keys().hasAny(['userType']) && request.auth.token.userType == role) ||
             // Fallback to Firestore document data (for backwards compatibility)
             (isSignedIn() && getUserDataSafe() != null && (getUserDataSafe().userType == role || getUserDataSafe().role == role));
    }

    function isLandlord() { 
      return isUserRole('landlord');
    }
    
    function isTenant() { 
      return isUserRole('tenant');
    }

    function isPropertyOwner(propertyId) {
      let property = get(/databases/$(database)/documents/properties/$(propertyId)).data;
      return isSignedIn() && request.auth.uid == property.landlordId;
    }

    function isPropertyManager(propertyId) {
      let property = get(/databases/$(database)/documents/properties/$(propertyId)).data;
      // Check if a 'managers' field exists and the user's UID is in it.
      return isSignedIn() && property.keys().hasAny(['managers']) && request.auth.uid in property.managers;
    }

    

    function isContractor() {
      return isUserRole('contractor');
    }

    function isAdmin() {
      return isUserRole('admin') || isUserRole('super_admin');
    }

    function isSuperAdmin() {
      return isUserRole('super_admin');
    }

    function isContractorInLandlordRolodex(landlordId, contractorId) {
      let landlordProfile = get(/databases/$(database)/documents/landlordProfiles/$(landlordId)).data;
      return landlordProfile.contractors != null && contractorId in landlordProfile.contractors;
    }

    function isTenantOfLandlord(tenantId) {
      // Check if this tenant has a relationship with any properties owned by the landlord
      // This is a simplified check - in practice, you might want to query the propertyTenantRelationships collection
      return exists(/databases/$(database)/documents/users/$(tenantId)) && 
             get(/databases/$(database)/documents/users/$(tenantId)).data.userType == 'tenant';
    }



    // --- DATA VALIDATION FUNCTIONS ---
    // Email validation function removed as it was unused

    // --- RULES ---

    // Users Collection
    match /users/{userId} {
      // Users can read/update their own data, admins can access all
      allow read, update: if isOwner(userId) || isAdmin();
      
      // Allow landlords to read tenant data (with function to check relationship)
      allow read: if isLandlord() && isTenantOfLandlord(userId);
      
      // Allow landlords to query for tenants (needed for PropertyTenantManager)
      allow list: if isLandlord() || isAdmin();
      
      // Allow contractors to read user data for communication purposes
      allow read: if isContractor();
      
      // Anyone can create a user account, admins can create any user
      allow create: if isSignedIn() || isAdmin();
      
      // Admins can delete users
      allow delete: if isAdmin();
    }

    // Tenant Profiles Collection
    match /tenantProfiles/{tenantId} {
      // Tenants can always read/update their own profile
      // Landlords can read their tenants' profiles (if landlordId is present)
      // Admins can access all
      allow read: if isOwner(tenantId) || 
                     (isLandlord() && exists(/databases/$(database)/documents/tenantProfiles/$(tenantId)) && 
                      get(/databases/$(database)/documents/tenantProfiles/$(tenantId)).data.keys().hasAny(['landlordId']) &&
                      get(/databases/$(database)/documents/tenantProfiles/$(tenantId)).data.landlordId == request.auth.uid) ||
                     isAdmin();
      
      // Allow creation during registration process
      allow create: if isOwner(tenantId) && (isTenant() || !exists(/databases/$(database)/documents/users/$(tenantId)));
      
      // Tenants can update their own profile
      // Landlords can update their tenants' profiles (if landlordId matches)
      // Admins can update any profile
      allow update: if isOwner(tenantId) || 
                       (isLandlord() && resource.data.keys().hasAny(['landlordId']) && resource.data.landlordId == request.auth.uid) ||
                       isAdmin();
      
      allow delete: if isOwner(tenantId) || isAdmin();
    }

    // Contractor Profiles Collection - CRITICAL SECURITY FIX
    match /contractorProfiles/{contractorId} {
      // Contractors can read/update their own profile
      // Landlords can read contractor profiles in their rolodex
      // Admins can access all contractor profiles
      allow read: if isOwner(contractorId) || 
                     isLandlord() ||
                     isAdmin();
      // Allow creation during registration process or if user is already a contractor
      allow create: if isOwner(contractorId) && (isContractor() || !exists(/databases/$(database)/documents/users/$(contractorId)));
      allow update: if isOwner(contractorId) || isAdmin();
      allow delete: if isOwner(contractorId) || isAdmin();
    }

    // Landlord Profiles Collection - Enhanced Security Rules
    match /landlordProfiles/{landlordId} {
      // Helper function to check if update contains restricted fields
      function isRestrictedFieldUpdate() {
        let restrictedFields = ['acceptedTenants', 'invitesSent', 'acceptedTenantDetails'];
        return request.resource.data.diff(resource.data).affectedKeys().hasAny(restrictedFields);
      }

      // Helper function to check valid profile creation
      function isValidProfileCreation() {
        return isOwner(landlordId) && 
               request.resource.data.uid == request.auth.uid &&
               request.resource.data.landlordId == landlordId;
      }

      // Helper function to check valid profile update (excluding restricted fields)
      function isValidProfileUpdate() {
        return isOwner(landlordId) && 
               !isRestrictedFieldUpdate() &&
               request.resource.data.uid == resource.data.uid &&
               request.resource.data.landlordId == resource.data.landlordId;
      }

      // Read access: Landlords can read their own profile, contractors can read if in rolodex, admins can read all
      allow read: if isOwner(landlordId) ||
                     (isContractor() && isContractorInLandlordRolodex(landlordId, request.auth.uid)) ||
                     isAdmin();

      // Create access: Only the landlord can create their own profile with proper validation
      allow create: if isValidProfileCreation();

      // Update access: Landlords can update their own profile EXCEPT restricted fields, admins can update all
      allow update: if isValidProfileUpdate() || isAdmin();

      // Delete access: Only the owner or admin can delete the profile
      allow delete: if isOwner(landlordId) || isAdmin();

      // Explicit denial for restricted field updates by clients
      // Only Cloud Functions (using admin SDK) can modify these fields
      allow write: if false && isRestrictedFieldUpdate();
    }

    // Contractors Collection - for landlord's preferred contractors list
    match /contractors/{contractorId} {
      // Helper function to check if contractor belongs to the requesting landlord
      function isContractorOwner() {
        return isSignedIn() && resource.data.landlordId == request.auth.uid;
      }

      function isValidContractorCreation() {
        return isSignedIn() &&
               isLandlord() &&
               request.resource.data.landlordId == request.auth.uid;
      }

      // Landlords can read their own contractors, admins can read all
      allow read: if isSignedIn() && (
        (isLandlord() && resource.data.landlordId == request.auth.uid) ||
        isAdmin()
      );

      // Allow landlords to list their contractors
      allow list: if isSignedIn() && (isLandlord() || isAdmin());

      // Landlords can create contractors for themselves
      allow create: if isValidContractorCreation();

      // Landlords can update their own contractors
      allow update: if isSignedIn() && (
        isContractorOwner() ||
        isAdmin()
      );

      // Landlords can delete their own contractors
      allow delete: if isSignedIn() && (
        isContractorOwner() ||
        isAdmin()
      );
    }

    // Contractors Collection - for landlord's preferred contractors list
    match /contractors/{contractorId} {
      // Helper function to check if contractor belongs to the requesting landlord
      function isContractorOwner() {
        return isSignedIn() && resource.data.landlordId == request.auth.uid;
      }

      function isValidContractorCreation() {
        return isSignedIn() &&
               isLandlord() &&
               request.resource.data.landlordId == request.auth.uid;
      }

      // Landlords can read their own contractors, admins can read all
      allow read: if isSignedIn() && (
        (isLandlord() && resource.data.landlordId == request.auth.uid) ||
        isAdmin()
      );

      // Allow landlords to list their contractors
      allow list: if isSignedIn() && (isLandlord() || isAdmin());

      // Landlords can create contractors for themselves
      allow create: if isValidContractorCreation();

      // Landlords can update their own contractors
      allow update: if isSignedIn() && (
        isContractorOwner() ||
        isAdmin()
      );

      // Landlords can delete their own contractors
      allow delete: if isSignedIn() && (
        isContractorOwner() ||
        isAdmin()
      );
    }

    // Properties Collection
    match /properties/{propertyId} {
      // Helper function to check if update contains restricted fields
      function isPropertyRestrictedFieldUpdate() {
        let restrictedFields = ['tenants'];
        return request.resource.data.diff(resource.data).affectedKeys().hasAny(restrictedFields);
      }

      // Allow individual document reads for property owners, managers, tenants, and admins
      // Admins can read any property for oversight, landlords can read their own properties
      allow get: if isSignedIn() && (
        isAdmin() || 
        isPropertyOwner(propertyId) ||
        isPropertyManager(propertyId)
      );
      
      // Allow listing properties for landlords (their own) and admins (all properties)
      allow list: if isSignedIn() && (isLandlord() || isAdmin());
      
      // Property creation access
      allow create: if isSignedIn() && (isLandlord() || isAdmin());
      
      // Update access: Property owners can update EXCEPT tenants field, admins can update all
      // Also allow authenticated users to update for maintenance request functionality
<<<<<<< HEAD
      // Application logic ensures proper access control
      // Tenants need update access to remove their maintenance request IDs from the maintenanceRequests array
      allow update: if isSignedIn();
=======
      allow update: if isSignedIn() && (
        isAdmin() ||
        isPropertyOwner(propertyId) ||
        isPropertyManager(propertyId)
      );
      
      // Delete access: Property owners and admins can delete
>>>>>>> 2bcd9b89
      allow delete: if isSignedIn() && (isPropertyOwner(propertyId) || isAdmin());
    }

    // Tickets Collection
    match /tickets/{ticketId} {
      // Submitted by user, property owner/manager, assigned contractor, or admin can read/update
      allow read, update: if isSignedIn() && (
        isOwner(resource.data.submittedBy) || 
        isPropertyOwner(resource.data.propertyId) || 
        isPropertyManager(resource.data.propertyId) ||
        (isContractor() && resource.data.contractorId == request.auth.uid) ||
        isAdmin()
      );
      // Any signed-in user can create a ticket
      allow create: if isSignedIn(); 
    }

    // Invites Collection
    match /invites/{inviteId} {
      // Landlords and admins can manage invites.
      allow create: if isLandlord() || isAdmin();
      
      // Allow reading for validation purposes (any authenticated user can validate invite codes)
      allow get: if isSignedIn();
      
      // Allow specific tenant and landlord access
      allow read, update: if (isLandlord() && resource.data.landlordId == request.auth.uid) ||
                             (isSignedIn() && resource.data.tenantEmail == request.auth.token.email) ||
                             isAdmin();
      
      // Allow querying invites for validation (needed for shortCode lookups)
      allow list: if isSignedIn();
      
      allow delete: if (isLandlord() && resource.data.landlordId == request.auth.uid) || isAdmin();
    }

    // New rule for invite codes, allows any authenticated user to read (for validation)
    match /inviteCodes/{code} {
        allow read: if isSignedIn();
        // Only cloud functions can create/write codes
        allow write: if false;
    }

    // Property Invitations Collection (for existing users)
    match /propertyInvitations/{invitationId} {
      // Landlords can read/manage invitations for their properties
      allow read, update, delete: if isSignedIn() && (
        (isLandlord() && resource.data.landlordId == request.auth.uid) ||
        isAdmin()
      );
      
      // Landlords can create invitations for their properties
      allow create: if isSignedIn() && (
        (isLandlord() && request.resource.data.landlordId == request.auth.uid) ||
        isAdmin()
      );
      
      // Tenants can read invitations sent to their email
      allow read: if isSignedIn() && resource.data.tenantEmail == request.auth.token.email;
      
      // Allow cloud functions to manage invitations
      allow write: if false; // Cloud functions will use admin SDK
    }

    // Generic mail collection for triggering emails
    match /mail/{mailId} {
      allow create: if isSignedIn(); // Allow any signed-in user to create an email document
    }

    // Notifications Collection
    match /notifications/{notificationId} {
      // Users can read their own notifications
      allow read: if isSignedIn() && resource.data.userId == request.auth.uid;
      // Only cloud functions can create notifications
      allow create: if false;
      // Users can update their own notifications (mark as read, etc.)
      allow update: if isSignedIn() && resource.data.userId == request.auth.uid;
      // Users can delete their own notifications
      allow delete: if isSignedIn() && resource.data.userId == request.auth.uid;
    }

    // Jobs Collection - for job/work order management
    match /jobs/{jobId} {
      // Property owners, assigned contractors, and admins can access jobs
      allow read, update: if isSignedIn() && (
        isPropertyOwner(resource.data.propertyId) ||
        (isContractor() && resource.data.contractorId == request.auth.uid) ||
        isAdmin()
      );
      // Property owners and admins can create jobs
      allow create: if isSignedIn() && (
        isLandlord() ||
        isAdmin()
      );
      // Property owners and admins can delete jobs
      allow delete: if isSignedIn() && (
        isPropertyOwner(resource.data.propertyId) ||
        isAdmin()
      );
    }

    // Disputes Collection - for handling disputes
    match /disputes/{disputeId} {
      // Involved parties (submitter, contractor, property owner) and admins can access
      allow read, update: if isSignedIn() && (
        resource.data.submittedBy == request.auth.uid ||
        resource.data.contractorId == request.auth.uid ||
        isPropertyOwner(resource.data.propertyId) ||
        isAdmin()
      );
      // Tenants and landlords can create disputes
      allow create: if isSignedIn() && (isTenant() || isLandlord());
      // Only admins can delete disputes
      allow delete: if isAdmin();
    }

    // Escrow Collection - for payment management
    match /escrow/{escrowId} {
      // Property owners, contractors involved, and admins can access
      allow read, update: if isSignedIn() && (
        isPropertyOwner(resource.data.propertyId) ||
        resource.data.contractorId == request.auth.uid ||
        isAdmin()
      );
      // Property owners and admins can create escrow
      allow create: if isSignedIn() && (isLandlord() || isAdmin());
      // Only admins can delete escrow records
      allow delete: if isAdmin();
    }

    // Conversations Collection - for real-time messaging
    match /conversations/{conversationId} {
      function isParticipant() {
        return isSignedIn() && request.auth.uid in resource.data.participants;
      }

      function isValidParticipant() {
        return isSignedIn() && 
               request.auth.uid in request.resource.data.participants;
      }

      // Read conversations if user is a participant
      allow read: if isParticipant();
      
      // Create conversations if user is one of the participants
      allow create: if isValidParticipant();
      
      // Update conversations if user is a participant (for marking as read, etc.)
      allow update: if isParticipant();
      
      // Delete conversations if user is a participant
      allow delete: if isParticipant();
    }

    // Messages Collection - for individual messages
    match /messages/{messageId} {
      function isMessageParticipant() {
        let conversation = get(/databases/$(database)/documents/conversations/$(resource.data.conversationId)).data;
        return isSignedIn() && request.auth.uid in conversation.participants;
      }

      function canCreateMessage() {
        let conversation = get(/databases/$(database)/documents/conversations/$(request.resource.data.conversationId)).data;
        return isSignedIn() && 
               request.auth.uid in conversation.participants &&
               request.resource.data.senderId == request.auth.uid;
      }

      // Read messages if user is participant of the conversation
      allow read: if isMessageParticipant();
      
      // Create messages if user is participant and sender matches auth
      allow create: if canCreateMessage();
      
      // Update messages if user is participant (for marking as read, editing)
      allow update: if isMessageParticipant();
      
      // Delete messages if user is the sender
      allow delete: if isSignedIn() && resource.data.senderId == request.auth.uid;
    }

    // Maintenance Requests Collection
    match /maintenanceRequests/{requestId} {
      // Tenants can read/update their own maintenance requests
      // Property owners can read/update requests for their properties
      // Contractors can read/update requests assigned to them
      // Admins can access all
      allow read, update: if isSignedIn() && (
        resource.data.submittedBy == request.auth.uid ||
        resource.data.tenantId == request.auth.uid ||
        isPropertyOwner(resource.data.propertyId) ||
        (isContractor() && resource.data.keys().hasAny(['contractorId']) && resource.data.contractorId == request.auth.uid) ||
        isAdmin()
      );
      
      // Allow authenticated users to create maintenance requests
      // The application logic ensures proper property association
      allow create: if isSignedIn();
      
      // Tenants can delete their own requests, property owners can delete requests for their properties, admins can delete all
      allow delete: if isSignedIn() && (
        resource.data.submittedBy == request.auth.uid ||
        resource.data.tenantId == request.auth.uid ||
        isPropertyOwner(resource.data.propertyId) ||
        isAdmin()
      );
      
      // Allow listing for property owners and admins
      allow list: if isSignedIn() && (isLandlord() || isAdmin());
    }

    // Property-Tenant Relationships Collection
    match /propertyTenantRelationships/{relationshipId} {
      // Property owners can read/manage relationships for their properties
      allow read, update, delete: if isSignedIn() && (
        isPropertyOwner(resource.data.propertyId) ||
        isAdmin()
      );
      
      // Property owners can create relationships for their properties
      allow create: if isSignedIn() && (
        isPropertyOwner(request.resource.data.propertyId) ||
        isAdmin()
      );
      
      // Tenants can read their own relationships
      allow read: if isSignedIn() && resource.data.tenantId == request.auth.uid;
      
      // Allow listing relationships for property owners (needed for getPropertyTenants)
      allow list: if isSignedIn() && isLandlord();
    }
<<<<<<< HEAD
=======

    // Contractors Collection - for landlord's preferred contractors list
    match /contractors/{contractorId} {
      // Helper function to check if contractor belongs to the requesting landlord
      function isContractorOwner() {
        return isSignedIn() && resource.data.landlordId == request.auth.uid;
      }

      function isValidContractorCreation() {
        return isSignedIn() && 
               isLandlord() &&
               request.resource.data.landlordId == request.auth.uid;
      }

      // Landlords can read their own contractors, admins can read all
      allow read: if isSignedIn() && (
        (isLandlord() && resource.data.landlordId == request.auth.uid) ||
        isAdmin()
      );
      
      // Allow landlords to list their contractors
      allow list: if isSignedIn() && (isLandlord() || isAdmin());
      
      // Landlords can create contractors for themselves
      allow create: if isValidContractorCreation();
      
      // Landlords can update their own contractors
      allow update: if isSignedIn() && (
        isContractorOwner() ||
        isAdmin()
      );
      
      // Landlords can delete their own contractors
      allow delete: if isSignedIn() && (
        isContractorOwner() ||
        isAdmin()
      );
    }

    // Audit Logs Collection - for admin activity tracking
    match /auditLogs/{logId} {
      // Only admins can read audit logs
      allow read, list: if isAdmin();
      
      // Only cloud functions and admins can write audit logs
      allow create, update: if isAdmin();
      
      // Only super admins can delete audit logs
      allow delete: if isSuperAdmin();
    }

    // System Alerts Collection - for admin monitoring
    match /systemAlerts/{alertId} {
      // Only admins can access system alerts
      allow read, list, create, update: if isAdmin();
      
      // Only super admins can delete system alerts
      allow delete: if isSuperAdmin();
    }

    // User Profiles Collection - for admin user management
    match /userProfiles/{userId} {
      // Users can read/update their own profile, admins can access all
      allow read, update: if isOwner(userId) || isAdmin();
      
      // Admins can list all user profiles
      allow list: if isAdmin();
      
      // Users can create their own profile, admins can create any profile
      allow create: if isOwner(userId) || isAdmin();
      
      // Admins can delete user profiles
      allow delete: if isAdmin();
    }
>>>>>>> 2bcd9b89
  }
}<|MERGE_RESOLUTION|>--- conflicted
+++ resolved
@@ -283,11 +283,6 @@
       
       // Update access: Property owners can update EXCEPT tenants field, admins can update all
       // Also allow authenticated users to update for maintenance request functionality
-<<<<<<< HEAD
-      // Application logic ensures proper access control
-      // Tenants need update access to remove their maintenance request IDs from the maintenanceRequests array
-      allow update: if isSignedIn();
-=======
       allow update: if isSignedIn() && (
         isAdmin() ||
         isPropertyOwner(propertyId) ||
@@ -295,7 +290,6 @@
       );
       
       // Delete access: Property owners and admins can delete
->>>>>>> 2bcd9b89
       allow delete: if isSignedIn() && (isPropertyOwner(propertyId) || isAdmin());
     }
 
@@ -527,46 +521,6 @@
       // Allow listing relationships for property owners (needed for getPropertyTenants)
       allow list: if isSignedIn() && isLandlord();
     }
-<<<<<<< HEAD
-=======
-
-    // Contractors Collection - for landlord's preferred contractors list
-    match /contractors/{contractorId} {
-      // Helper function to check if contractor belongs to the requesting landlord
-      function isContractorOwner() {
-        return isSignedIn() && resource.data.landlordId == request.auth.uid;
-      }
-
-      function isValidContractorCreation() {
-        return isSignedIn() && 
-               isLandlord() &&
-               request.resource.data.landlordId == request.auth.uid;
-      }
-
-      // Landlords can read their own contractors, admins can read all
-      allow read: if isSignedIn() && (
-        (isLandlord() && resource.data.landlordId == request.auth.uid) ||
-        isAdmin()
-      );
-      
-      // Allow landlords to list their contractors
-      allow list: if isSignedIn() && (isLandlord() || isAdmin());
-      
-      // Landlords can create contractors for themselves
-      allow create: if isValidContractorCreation();
-      
-      // Landlords can update their own contractors
-      allow update: if isSignedIn() && (
-        isContractorOwner() ||
-        isAdmin()
-      );
-      
-      // Landlords can delete their own contractors
-      allow delete: if isSignedIn() && (
-        isContractorOwner() ||
-        isAdmin()
-      );
-    }
 
     // Audit Logs Collection - for admin activity tracking
     match /auditLogs/{logId} {
@@ -603,6 +557,5 @@
       // Admins can delete user profiles
       allow delete: if isAdmin();
     }
->>>>>>> 2bcd9b89
   }
 }