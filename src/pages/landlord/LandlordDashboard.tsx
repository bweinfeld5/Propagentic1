import React, { useState, useEffect } from 'react';
import { collection, query, where, orderBy, onSnapshot } from 'firebase/firestore';
import { db } from '../../firebase/config';
import {
  HomeIcon,
  BuildingOfficeIcon,
  UsersIcon,
  WrenchScrewdriverIcon,
  DocumentTextIcon,
  ChartBarIcon,
  PlusIcon,
  BellIcon,
  Cog6ToothIcon,
  MagnifyingGlassIcon,
  Square3Stack3DIcon,
  ClipboardDocumentListIcon,
  ArrowTrendingUpIcon,
  UserGroupIcon,
  ChatBubbleLeftRightIcon,
  CloudArrowUpIcon,
  PencilIcon,
  TrashIcon,
  EyeIcon,
  ClockIcon,
  TicketIcon
} from '@heroicons/react/24/outline';
import { useAuth } from '../../context/AuthContext.jsx';
import { useDemoMode } from '../../context/DemoModeContext';
import dataService from '../../services/dataService';
<<<<<<< HEAD
import { MaintenanceStatus } from '../../models';
=======
import landlordProfileService from '../../services/firestore/landlordProfileService';
>>>>>>> b4730e47
import CommunicationCenter from '../../components/communication/CommunicationCenter';
import InviteTenantModal from '../../components/landlord/InviteTenantModal';
import AddPropertyModal from '../../components/landlord/AddPropertyModal';
import EditPropertyModal from '../../components/landlord/EditPropertyModal';
<<<<<<< HEAD
import Button from '../../components/ui/Button';
import StatusPill from '../../components/ui/StatusPill';
=======
import AcceptedTenantsSection from '../../components/landlord/AcceptedTenantsSection.jsx';
>>>>>>> b4730e47

// Phase 1.2 Components
import GlobalSearch from '../../components/search/GlobalSearch';
import BulkOperations from '../../components/bulk/BulkOperations';

// Debug components for data persistence investigation
import DataPersistenceDiagnostic from '../../components/debug/DataPersistenceDiagnostic';
import TestRunner from '../../components/debug/TestRunner';
import InvitationFlowTest from '../../components/debug/InvitationFlowTest';

// Define interfaces for type safety
interface Property {
  id: string;
  name?: string;
  nickname?: string;
  title?: string;
  address?: string | {
    street?: string;
    city?: string;
    state?: string;
    zip?: string;
  };
  street?: string;
  city?: string;
  state?: string;
  zipCode?: string;
  zip?: string;
  propertyType?: string;
  status?: string;
  monthlyRent?: number;
  rentAmount?: number;
  monthlyRevenue?: number;
  isOccupied?: boolean;
  occupiedUnits?: number;
  units?: number;
  updatedAt?: Date;
  lastUpdated?: Date;
  type?: string;
  [key: string]: any; // For additional flexible properties
}

interface Tenant {
  id: string;
  name?: string;
  displayName?: string;
  firstName?: string;
  lastName?: string;
  email: string;
  phoneNumber?: string;
  phone?: string;
  status?: string;
  propertyId?: string;
  propertyName?: string;
  propertyAddress?: string;
  leaseStart?: string;
  leaseEnd?: string;
  joinedDate?: Date | string;
  inviteMethod?: string;
  notes?: string;
  acceptedAt?: Date | string;
  inviteCode?: string;
  unitNumber?: string;
  [key: string]: any; // For additional flexible properties
}

interface Ticket {
  id: string;
  title?: string;
  description?: string;
  status?: string;
  priority?: string;
  category?: string;
  propertyId?: string;
  propertyName?: string;
  createdAt?: Date | string;
  updatedAt?: Date | string;
  submittedBy?: string;
  assignedTo?: string;
  [key: string]: any; // For additional flexible properties
}

interface NavigationItem {
  id: string;
  label: string;
  icon: React.ComponentType<any>;
  view: string;
}

interface UserProfile {
  userType?: string;
  role?: string;
  firstName?: string;
  lastName?: string;
  [key: string]: any;
}

const LandlordDashboard: React.FC = () => {
  const { currentUser, userProfile } = useAuth();
  const { isDemo: isDemoMode } = useDemoMode();
  const [showImport, setShowImport] = useState<boolean>(false);
  const [showImportModal, setShowImportModal] = useState<boolean>(false);
  const [importProgress, setImportProgress] = useState<number | null>(null);
  const [properties, setProperties] = useState<Property[]>([]);
  const [tickets, setTickets] = useState<Ticket[]>([]);
  const [tenants, setTenants] = useState<Tenant[]>([]);
  const [landlordStats, setLandlordStats] = useState<any>(null);
  const [isLoading, setIsLoading] = useState<boolean>(true);
  const [error, setError] = useState<string | null>(null);
  const [propertiesLoaded, setPropertiesLoaded] = useState<boolean>(false);
  
  // Maintenance history state (completed tickets)
  const [completedTickets, setCompletedTickets] = useState<Ticket[]>([]);
  const [completedLoading, setCompletedLoading] = useState<boolean>(true);
  const [completedError, setCompletedError] = useState<string | null>(null);
  const [displayedCompletedCount, setDisplayedCompletedCount] = useState<number>(5);
  
  // Phase 1.2 State
  const [currentView, setCurrentView] = useState<string>('dashboard');
  const [showGlobalSearch, setShowGlobalSearch] = useState<boolean>(false);
  const [selectedItems, setSelectedItems] = useState<string[]>([]);
  const [dashboardMode, setDashboardMode] = useState<'default' | 'custom'>('default');

  // Add state for modals
  const [showInviteTenantModal, setShowInviteTenantModal] = useState<boolean>(false);
  const [showAddPropertyModal, setShowAddPropertyModal] = useState<boolean>(false);
  const [showEditPropertyModal, setShowEditPropertyModal] = useState<boolean>(false);
  const [editingProperty, setEditingProperty] = useState<Property | null>(null);

  // Load completed maintenance tickets
  const loadCompletedTickets = async (): Promise<void> => {
    if (!currentUser) return;
    
    try {
      setCompletedLoading(true);
      setCompletedError(null);
      
      // Get properties for the current landlord
      const props = await dataService.getPropertiesForCurrentLandlord();
      const propertyIds = props.map((p: Property) => p.id);
      
      if (propertyIds.length === 0) {
        // No properties means no completed tickets - this is normal, not an error
        setCompletedTickets([]);
        setCompletedLoading(false);
        return;
      }

      // Query for completed tickets
      const queryablePropertyIds = propertyIds.slice(0, 10); // Firestore limit
      
      // Build the query more carefully to avoid potential index issues
      const completedTicketsQuery = query(
        collection(db, 'tickets'),
        where('propertyId', 'in', queryablePropertyIds),
        where('status', 'in', ['completed', 'resolved', 'closed']),
        orderBy('createdAt', 'desc')
      );

      // Set up real-time listener for completed tickets
      onSnapshot(completedTicketsQuery, (snapshot) => {
        const completedTicketsData = snapshot.docs.map(doc => {
          const property = props.find((p: Property) => p.id === doc.data().propertyId);
          return {
            id: doc.id,
            ...doc.data(),
            createdAt: doc.data().createdAt?.toDate ? doc.data().createdAt.toDate() : new Date(),
            completedAt: doc.data().completedAt?.toDate ? doc.data().completedAt.toDate() : null,
            propertyName: property?.name || 'Unknown'
          };
        });
        console.log('Completed tickets data received:', completedTicketsData.length);
        setCompletedTickets(completedTicketsData);
        setCompletedLoading(false);
        // Note: Empty array is normal - don't set error for empty results
      }, (err) => {
        console.error('Error fetching completed tickets:', err);
        
        // For most common scenarios (no completed tickets, permissions, missing indexes), 
        // show empty state rather than error to provide better UX
        if (err.code === 'failed-precondition' || // Missing index
            err.code === 'permission-denied' ||    // Permission issues
            err.code === 'unavailable' ||          // Service unavailable
            err.message.includes('index')) {       // Index related errors
          console.log('Showing empty state instead of error for:', err.code || err.message);
          setCompletedTickets([]);
          setCompletedError(null); // Clear any previous errors
        } else {
          // Only show error for unexpected/critical failures
          setCompletedError('Unable to load maintenance history. Please try again later.');
        }
        setCompletedLoading(false);
      });

    } catch (error: any) {
      console.error('Error setting up completed tickets listener:', error);
      // Be more specific about errors to avoid false error messages
      if (error.message.includes('permission') || error.message.includes('Firestore')) {
        setCompletedError('Database connection issue. Maintenance history unavailable.');
      } else {
        setCompletedError('Unable to load maintenance history.');
      }
      setCompletedLoading(false);
    }
  };

  // Handle completed ticket selection
  const handleCompletedTicketSelect = (ticket: Ticket): void => {
    console.log("Selected Completed Ticket:", ticket);
    alert(`Selected completed ticket: ${ticket.id} - ${ticket.description?.substring(0, 30)}... Detail view not implemented yet.`);
  };

  // Handle show more completed tickets
  const handleShowMoreCompleted = (): void => {
    setDisplayedCompletedCount(prev => prev + 5);
  };

  // Handle show less completed tickets
  const handleShowLessCompleted = (): void => {
    setDisplayedCompletedCount(5);
  };

  const loadDashboardData = async (): Promise<void> => {
    if (!currentUser) return;
    
    setIsLoading(true);
    setError(null);
    
    try {
      // Configure dataService
      dataService.configure({ 
        isDemoMode, 
        currentUser,
        userType: userProfile?.userType || 'landlord'
      });

      // Subscribe to properties with real-time updates
      const unsubscribeProperties = dataService.subscribeToProperties(
        (propertiesData: Property[]) => {
          console.log('Properties data received:', propertiesData.length);
          
          // Calculate additional fields for dashboard
          const enhancedProperties = propertiesData.map(property => ({
            ...property,
            monthlyRevenue: property.monthlyRent || property.rentAmount || 0,
            status: property.status || 'active',
            lastUpdated: property.updatedAt || new Date()
          }));
          
          setProperties(enhancedProperties);
          setIsLoading(false);
        },
        (error: Error) => {
          console.error('Error loading properties:', error);
          setError(error.message);
          setIsLoading(false);
        }
      );

      // Load maintenance tickets
      const ticketsData = await dataService.getTicketsForCurrentUser();
      setTickets(ticketsData);

<<<<<<< HEAD
      // Load completed maintenance tickets separately
      await loadCompletedTickets();

      // Load tenants data for all properties (gracefully handle failures)
      if (properties.length > 0) {
        const allTenants: Tenant[] = [];
        for (const property of properties) {
          if (property.id) {
            try {
=======
      // Load landlord profile data and accepted tenants
      try {
        const [acceptedTenants, stats] = await Promise.all([
          landlordProfileService.getAcceptedTenantsWithDetails(currentUser.uid),
          landlordProfileService.getLandlordStatistics(currentUser.uid)
        ]);
        
        console.log('Loaded accepted tenants:', acceptedTenants.length);
        console.log('Loaded landlord stats:', stats);
        
        // Map the accepted tenants to match our Tenant interface
        const mappedTenants: Tenant[] = acceptedTenants.map((tenant: any) => ({
          id: tenant.tenantId || tenant.id,
          email: tenant.email,
          name: tenant.name,
          displayName: tenant.displayName,
          phoneNumber: tenant.phone,
          phone: tenant.phone,
          status: tenant.status || 'active',
          propertyId: tenant.propertyId,
          propertyName: tenant.propertyName,
          propertyAddress: tenant.propertyAddress,
          joinedDate: tenant.joinedDate || tenant.acceptedAt,
          inviteMethod: tenant.inviteMethod,
          notes: tenant.notes,
          acceptedAt: tenant.acceptedAt,
          inviteCode: tenant.inviteCode,
          unitNumber: tenant.unitNumber,
          ...tenant // Include any additional properties
        }));
        
        setTenants(mappedTenants);
        setLandlordStats(stats);
      } catch (profileError) {
        console.error('Error loading landlord profile data:', profileError);
        // Fallback to original tenant loading method
        if (properties.length > 0) {
          const allTenants: Tenant[] = [];
          for (const property of properties) {
            if (property.id) {
>>>>>>> b4730e47
              const propertyTenants = await dataService.getTenantsForProperty(property.id);
              allTenants.push(...propertyTenants);
            }
          }
          setTenants(allTenants);
        }
      }
      
    } catch (error: any) {
      console.error('Error loading dashboard data:', error);
      setError(error.message);
      setIsLoading(false);
    }
  };

  useEffect(() => {
    loadDashboardData();
  }, [currentUser, isDemoMode]);

  // Handle property edit
  const handleEditProperty = (property: Property): void => {
    setEditingProperty(property);
    setShowEditPropertyModal(true);
  };

  // Handle property delete with confirmation
  const handleDeleteProperty = async (property: Property): Promise<void> => {
    const confirmDelete = window.confirm(
      `Are you sure you want to delete "${getPropertyName(property)}"? This action cannot be undone.`
    );
    
    if (confirmDelete) {
      try {
        await dataService.deleteProperty(property.id);
        setProperties(prev => prev.filter(p => p.id !== property.id));
        // Remove from selected items if it was selected
        setSelectedItems(prev => prev.filter(id => id !== property.id));
      } catch (error) {
        console.error('Error deleting property:', error);
        alert('Failed to delete property. Please try again.');
      }
    }
  };

  // Handle property update after edit
  const handlePropertyUpdated = (updatedProperty: Property): void => {
    setProperties(prev => prev.map(p => p.id === updatedProperty.id ? updatedProperty : p));
    setShowEditPropertyModal(false);
    setEditingProperty(null);
  };

  // Handle bulk operations
  const handleBulkAction = (action: string, items: any[], values?: any): void => {
    console.log('Bulk action:', action, 'Items:', items, 'Values:', values);
    
    switch (action) {
      case 'export':
        // Export functionality - temporarily disabled
        console.log('Export functionality temporarily disabled - missing CSV library');
        break;
        
      case 'bulk_edit':
        // Update items with new values
        if (items[0]?.type === 'property') {
          setProperties(prev => prev.map(prop => {
            if (items.find(item => item.id === prop.id)) {
              return {
                ...prop,
                ...(values?.status && { status: values.status }),
                ...(values?.manager && { manager: values.manager })
              };
            }
            return prop;
          }));
        }
        break;
        
      case 'delete':
        // Remove items
        if (items[0]?.type === 'property') {
          const itemIds = items.map(item => item.id);
          setProperties(prev => prev.filter(prop => !itemIds.includes(prop.id)));
        }
        setSelectedItems([]);
        break;
        
      default:
        console.log('Unhandled bulk action:', action);
    }
  };

  // Navigation items with Phase 1.2 additions
  const navigationItems: NavigationItem[] = [
    {
      id: 'dashboard',
      label: 'Dashboard',
      icon: HomeIcon,
      view: 'dashboard'
    },
    {
      id: 'reports',
      label: 'Reports & Analytics',
      icon: ChartBarIcon,
      view: 'reports'
    },
    {
      id: 'properties',
      label: 'Properties',
      icon: BuildingOfficeIcon,
      view: 'properties'
    },
    {
      id: 'tenants',
      label: 'Tenants',
      icon: UsersIcon,
      view: 'tenants'
    },
    {
      id: 'maintenance',
      label: 'Maintenance',
      icon: WrenchScrewdriverIcon,
      view: 'maintenance'
    },
    {
      id: 'documents',
      label: 'Documents',
      icon: DocumentTextIcon,
      view: 'documents'
    },
    {
      id: 'communications',
      label: 'Communications',
      icon: ChatBubbleLeftRightIcon,
      view: 'communications'
    },
    {
      id: 'import',
      label: 'Import Properties',
      icon: CloudArrowUpIcon,
      view: 'import'
    }
  ];

  // Handle keyboard shortcuts
  useEffect(() => {
    const handleKeyDown = (e: KeyboardEvent): void => {
      // Ctrl/Cmd + K for global search
      if ((e.ctrlKey || e.metaKey) && e.key === 'k') {
        e.preventDefault();
        setShowGlobalSearch(true);
      }
      // Escape to close search
      if (e.key === 'Escape' && showGlobalSearch) {
        setShowGlobalSearch(false);
      }
    };

    document.addEventListener('keydown', handleKeyDown);
    return () => document.removeEventListener('keydown', handleKeyDown);
  }, [showGlobalSearch]);

  // Context-aware action bar for different views
  const renderActionBar = (): JSX.Element => {
    if (currentView === 'dashboard' && dashboardMode === 'default') {
      return (
        <div className="bg-gradient-to-r from-white to-orange-50 border-b border-orange-100 px-6 py-3 shadow-sm">
          <div className="flex items-center justify-between">
            <div className="flex items-center gap-4">
              <h1 className="text-xl font-semibold text-gray-900">
                {navigationItems.find(item => item.view === currentView)?.label || 'Dashboard'}
              </h1>
              <button
                onClick={() => setDashboardMode('custom')}
                className="px-3 py-1.5 rounded-lg text-sm font-medium bg-orange-100 text-orange-700 hover:bg-orange-200 transition-colors flex items-center gap-2"
              >
                <Square3Stack3DIcon className="w-4 h-4" />
                Switch to Custom View
              </button>
            </div>
            
            <div className="flex items-center gap-2">
              <button
                onClick={() => setShowGlobalSearch(true)}
                className="px-3 py-1.5 bg-orange-100 text-orange-700 rounded-lg hover:bg-orange-200 transition-colors flex items-center gap-2"
                title="Search (Ctrl+K)"
              >
                <MagnifyingGlassIcon className="w-4 h-4" />
                <span className="hidden sm:inline">Search</span>
              </button>
            </div>
          </div>
        </div>
      );
    }

    if (currentView === 'dashboard' && dashboardMode === 'custom') {
      return (
        <div className="bg-gradient-to-r from-white to-orange-50 border-b border-orange-100 px-6 py-3 shadow-sm">
          <div className="flex items-center justify-between">
            <div className="flex items-center gap-4">
              <h1 className="text-xl font-semibold text-gray-900">Custom Dashboard</h1>
              <button
                onClick={() => setDashboardMode('default')}
                className="px-3 py-1.5 rounded-lg text-sm font-medium bg-orange-100 text-orange-700 hover:bg-orange-200 transition-colors flex items-center gap-2"
              >
                <Square3Stack3DIcon className="w-4 h-4" />
                Switch to Default View
              </button>
            </div>
          </div>
        </div>
      );
    }

    if (currentView === 'properties') {
      return (
        <div className="bg-gradient-to-r from-white to-orange-50 border-b border-orange-100 px-6 py-3 shadow-sm">
          <div className="flex items-center justify-between">
            <div className="flex items-center gap-4">
              <h1 className="text-xl font-semibold text-gray-900">Properties</h1>
              {selectedItems.length > 0 && (
                <span className="text-sm text-orange-600">
                  {selectedItems.length} selected
                </span>
              )}
            </div>
            
            <div className="flex items-center gap-2">
              <button
                onClick={() => setShowGlobalSearch(true)}
                className="px-3 py-1.5 bg-orange-100 text-orange-700 rounded-lg hover:bg-orange-200 transition-colors flex items-center gap-2"
                title="Search (Ctrl+K)"
              >
                <MagnifyingGlassIcon className="w-4 h-4" />
                <span className="hidden sm:inline">Search</span>
              </button>
              <button
                onClick={() => setShowAddPropertyModal(true)}
                className="px-4 py-2 bg-orange-500 text-white rounded-lg hover:bg-orange-600 transition-colors flex items-center gap-2"
              >
                <PlusIcon className="w-4 h-4" />
                Add Property
              </button>
              <button
                onClick={() => setShowImportModal(true)}
                className="px-4 py-2 bg-orange-600 text-white rounded-lg hover:bg-orange-700 transition-colors flex items-center gap-2"
              >
                <CloudArrowUpIcon className="w-4 h-4" />
                Import CSV
              </button>
            </div>
          </div>
        </div>
      );
    }

    if (currentView === 'tenants') {
      return (
        <div className="bg-gradient-to-r from-white to-orange-50 border-b border-orange-100 px-6 py-3 shadow-sm">
          <div className="flex items-center justify-between">
            <h1 className="text-xl font-semibold text-gray-900">Tenant Management</h1>
            <div className="flex items-center gap-2">
              <button
                onClick={() => setShowGlobalSearch(true)}
                className="px-3 py-1.5 bg-orange-100 text-orange-700 rounded-lg hover:bg-orange-200 transition-colors flex items-center gap-2"
                title="Search (Ctrl+K)"
              >
                <MagnifyingGlassIcon className="w-4 h-4" />
                <span className="hidden sm:inline">Search</span>
              </button>
              <button
                onClick={() => setShowInviteTenantModal(true)}
                className="px-4 py-2 bg-orange-500 text-white rounded-lg hover:bg-orange-600 transition-colors flex items-center gap-2"
              >
                <UserGroupIcon className="w-4 h-4" />
                Invite Tenant
              </button>
            </div>
          </div>
        </div>
      );
    }

    // Default action bar for other views
    return (
      <div className="bg-gradient-to-r from-white to-orange-50 border-b border-orange-100 px-6 py-3 shadow-sm">
        <div className="flex items-center justify-between">
          <h1 className="text-xl font-semibold text-gray-900">
            {navigationItems.find(item => item.view === currentView)?.label || 'Dashboard'}
          </h1>
          <button
            onClick={() => setShowGlobalSearch(true)}
            className="px-3 py-1.5 bg-orange-100 text-orange-700 rounded-lg hover:bg-orange-200 transition-colors flex items-center gap-2"
            title="Search (Ctrl+K)"
          >
            <MagnifyingGlassIcon className="w-4 h-4" />
            <span className="hidden sm:inline">Search</span>
          </button>
        </div>
      </div>
    );
  };

  const renderMainContent = (): JSX.Element | null => {
    switch (currentView) {
      case 'dashboard':
        if (dashboardMode === 'custom') {
          return (
            <div className="p-6 bg-gradient-to-br from-orange-50 via-white to-orange-100 min-h-full">
              <div className="bg-white rounded-xl border border-orange-100 shadow-sm p-8 text-center">
                <h3 className="text-lg font-semibold text-gray-900 mb-2">Custom Dashboard</h3>
                <p className="text-gray-600">Drag & drop dashboard coming soon - requires additional dependencies.</p>
                <button
                  onClick={() => setDashboardMode('default')}
                  className="mt-4 px-4 py-2 bg-orange-500 text-white rounded-lg hover:bg-orange-600 transition-colors"
                >
                  Back to Default Dashboard
                </button>
              </div>
            </div>
          );
        }
        return renderDefaultDashboard();
      case 'reports':
        return (
          <div className="p-6 bg-gradient-to-br from-orange-50 via-white to-orange-100 min-h-full">
            <div className="bg-white rounded-xl border border-orange-100 shadow-sm p-8 text-center">
              <h3 className="text-lg font-semibold text-gray-900 mb-2">Reports & Analytics</h3>
              <p className="text-gray-600">Advanced reporting features coming soon - requires additional dependencies.</p>
            </div>
          </div>
        );
      case 'properties':
        return renderPropertiesView();
      case 'tenants':
        return renderTenantsView();
      case 'maintenance':
        return renderMaintenanceView();
      case 'documents':
        return renderDocumentsView();
      case 'communications':
        if (!currentUser) return null;
        return <CommunicationCenter userRole="landlord" currentUser={currentUser} />;
      case 'import':
        return (
          <div className="p-6 bg-gradient-to-br from-orange-50 via-white to-orange-100 min-h-full">
            <div className="bg-white rounded-xl border border-orange-100 shadow-sm p-8 text-center">
              <h3 className="text-lg font-semibold text-gray-900 mb-2">Bulk Property Import</h3>
              <p className="text-gray-600">CSV import functionality coming soon - requires additional dependencies.</p>
              <button
                onClick={() => setCurrentView('properties')}
                className="mt-4 px-4 py-2 bg-orange-500 text-white rounded-lg hover:bg-orange-600 transition-colors"
              >
                Back to Properties
              </button>
            </div>
          </div>
        );
      default:
        return renderDefaultDashboard();
    }
  };

  const renderDefaultDashboard = (): JSX.Element => (
    <div className="p-6 bg-gradient-to-br from-orange-50 via-white to-orange-100 min-h-full">
      {/* Stats Cards */}
      <div className="grid grid-cols-1 md:grid-cols-2 lg:grid-cols-4 gap-6 mb-8">
        {/* Add invitation statistics section if we have landlord stats */}
        {landlordStats && landlordStats.totalInvitesSent > 0 && (
          <div className="bg-gradient-to-br from-blue-50 to-blue-100 p-4 rounded-xl border border-blue-200 shadow-sm lg:col-span-4">
            <div className="text-center">
              <h4 className="font-semibold text-blue-900 mb-2">Invitation Statistics</h4>
              <div className="grid grid-cols-3 gap-4 text-sm">
                <div>
                  <div className="font-bold text-blue-700">{landlordStats.totalInvitesSent}</div>
                  <div className="text-blue-600">Invites Sent</div>
                </div>
                <div>
                  <div className="font-bold text-blue-700">{landlordStats.totalInvitesAccepted}</div>
                  <div className="text-blue-600">Accepted</div>
                </div>
                <div>
                  <div className="font-bold text-blue-700">{Math.round(landlordStats.inviteAcceptanceRate)}%</div>
                  <div className="text-blue-600">Success Rate</div>
                </div>
              </div>
            </div>
          </div>
        )}
        <div className="bg-gradient-to-br from-white to-orange-50 p-6 rounded-xl border border-orange-100 shadow-sm hover:shadow-lg transition-shadow">
          <div className="flex items-center justify-between">
            <div>
              <p className="text-sm text-gray-600">Total Properties</p>
              <p className="text-2xl font-bold text-gray-900">{properties.length}</p>
            </div>
            <div className="p-3 bg-orange-100 rounded-lg">
              <BuildingOfficeIcon className="w-6 h-6 text-orange-600" />
            </div>
          </div>
        </div>
        
        <div className="bg-gradient-to-br from-white to-orange-50 p-6 rounded-xl border border-orange-100 shadow-sm hover:shadow-lg transition-shadow">
          <div className="flex items-center justify-between">
            <div>
              <p className="text-sm text-gray-600">Active Tenants</p>
              <p className="text-2xl font-bold text-gray-900">
                {landlordStats?.totalTenants || tenants.length}
              </p>
            </div>
            <div className="p-3 bg-orange-100 rounded-lg">
              <UsersIcon className="w-6 h-6 text-orange-600" />
            </div>
          </div>
        </div>
        
        <div className="bg-gradient-to-br from-white to-orange-50 p-6 rounded-xl border border-orange-100 shadow-sm hover:shadow-lg transition-shadow">
          <div className="flex items-center justify-between">
            <div>
              <p className="text-sm text-gray-600">Invite Success Rate</p>
              <p className="text-2xl font-bold text-gray-900">
                {landlordStats?.inviteAcceptanceRate 
                  ? Math.round(landlordStats.inviteAcceptanceRate)
                  : 0}%
              </p>
            </div>
            <div className="p-3 bg-orange-100 rounded-lg">
              <ChartBarIcon className="w-6 h-6 text-orange-600" />
            </div>
          </div>
        </div>
        
        <div className="bg-gradient-to-br from-white to-orange-50 p-6 rounded-xl border border-orange-100 shadow-sm hover:shadow-lg transition-shadow">
          <div className="flex items-center justify-between">
            <div>
              <p className="text-sm text-gray-600">Monthly Revenue</p>
              <p className="text-2xl font-bold text-gray-900">
                ${properties.reduce((sum, p) => sum + safeNumber(p.monthlyRevenue || p.monthlyRent), 0).toLocaleString()}
              </p>
            </div>
            <div className="p-3 bg-orange-100 rounded-lg">
              <ArrowTrendingUpIcon className="w-6 h-6 text-orange-600" />
            </div>
          </div>
        </div>
      </div>

      {/* Quick Actions */}
      <div className="grid grid-cols-1 lg:grid-cols-2 gap-8">
        <div className="bg-gradient-to-br from-white to-orange-50 rounded-xl border border-orange-100 shadow-sm hover:shadow-lg transition-shadow p-6">
          <h3 className="text-lg font-semibold text-gray-900 mb-4">Recent Accepted Tenants</h3>
          <div className="space-y-3">
            {tenants.slice(0, 3).map((tenant) => (
              <div key={tenant.id} className="flex items-center justify-between p-3 bg-gradient-to-r from-orange-50 to-white rounded-lg border border-orange-100">
                <div>
                  <div className="font-medium text-gray-900">
                    {tenant.displayName || tenant.name || tenant.email}
                  </div>
                  <div className="text-sm text-gray-600">{tenant.propertyName}</div>
                  {tenant.inviteCode && (
                    <div className="text-xs text-gray-500">Code: {tenant.inviteCode}</div>
                  )}
                </div>
                <div className="text-right">
                  <div className="font-semibold text-orange-600">
                    {(() => {
                      const joinDate = tenant.acceptedAt || tenant.joinedDate;
                      if (joinDate) {
                        try {
                          return new Date(joinDate).toLocaleDateString('en-US', { month: 'short', day: 'numeric' });
                        } catch (e) {
                          return 'Recent';
                        }
                      }
                      return 'Recent';
                    })()}
                  </div>
                  <div className="text-xs text-gray-500">joined</div>
                </div>
              </div>
            ))}
            {tenants.length === 0 && (
              <div className="text-center py-8 text-gray-500">
                <UsersIcon className="w-12 h-12 mx-auto mb-2 text-orange-300" />
                <p>No tenants have accepted invites yet</p>
                <button
                  onClick={() => setShowInviteTenantModal(true)}
                  className="mt-2 text-orange-600 hover:text-orange-700 text-sm font-medium"
                >
                  Send your first invite
                </button>
              </div>
            )}
          </div>
        </div>

        <div className="bg-gradient-to-br from-white to-orange-50 rounded-xl border border-orange-100 shadow-sm hover:shadow-lg transition-shadow p-6">
          <h3 className="text-lg font-semibold text-gray-900 mb-4">Quick Actions</h3>
          <div className="grid grid-cols-2 gap-3">
            <button
              onClick={() => setShowAddPropertyModal(true)}
              className="p-4 border border-orange-200 rounded-lg hover:border-orange-300 hover:bg-gradient-to-r hover:from-orange-50 hover:to-white transition-all text-left"
            >
              <PlusIcon className="w-5 h-5 text-orange-600 mb-2" />
              <div className="font-medium text-gray-900">Add Property</div>
              <div className="text-sm text-gray-600">Manual property entry</div>
            </button>
            
            <button
              onClick={() => setCurrentView('reports')}
              className="p-4 border border-orange-200 rounded-lg hover:border-orange-300 hover:bg-gradient-to-r hover:from-orange-50 hover:to-white transition-all text-left"
            >
              <ChartBarIcon className="w-5 h-5 text-orange-600 mb-2" />
              <div className="font-medium text-gray-900">View Reports</div>
              <div className="text-sm text-gray-600">Analytics & insights</div>
            </button>
            
            <button
              onClick={() => setDashboardMode('custom')}
              className="p-4 border border-orange-200 rounded-lg hover:border-orange-300 hover:bg-gradient-to-r hover:from-orange-50 hover:to-white transition-all text-left"
            >
              <Square3Stack3DIcon className="w-5 h-5 text-orange-600 mb-2" />
              <div className="font-medium text-gray-900">Customize Dashboard</div>
              <div className="text-sm text-gray-600">Drag & drop widgets</div>
            </button>
            
            <button
              onClick={() => setShowGlobalSearch(true)}
              className="p-4 border border-orange-200 rounded-lg hover:border-orange-300 hover:bg-gradient-to-r hover:from-orange-50 hover:to-white transition-all text-left"
            >
              <MagnifyingGlassIcon className="w-5 h-5 text-orange-600 mb-2" />
              <div className="font-medium text-gray-900">Global Search</div>
              <div className="text-sm text-gray-600">Find anything quickly</div>
            </button>
          </div>
        </div>
      </div>
    </div>
  );

  const renderPropertiesView = (): JSX.Element => (
    <div className="p-6 bg-gradient-to-br from-orange-50 via-white to-orange-100 min-h-full">
      <div className="bg-gradient-to-br from-white to-orange-50 rounded-xl border border-orange-100 shadow-sm hover:shadow-lg transition-shadow">
        <div className="p-6 border-b border-orange-100">
          <div className="flex items-center justify-between">
            <h3 className="text-lg font-semibold text-gray-900">Properties</h3>
            <div className="flex items-center gap-3">
              {selectedItems.length > 0 && (
                <span className="text-sm text-gray-600">
                  {selectedItems.length} selected
                </span>
              )}
              <button
                onClick={() => setShowImportModal(true)}
                className="px-4 py-2 bg-orange-500 text-white rounded-lg hover:bg-orange-600 transition-colors flex items-center gap-2"
              >
                <PlusIcon className="w-4 h-4" />
                Import Properties
              </button>
            </div>
          </div>
        </div>
        
        <div className="p-6">
          {properties.length === 0 ? (
            <div className="text-center py-12">
              <BuildingOfficeIcon className="w-16 h-16 mx-auto mb-4 text-orange-300" />
              <h3 className="text-lg font-semibold text-gray-900 mb-2">No Properties Found</h3>
              <p className="text-gray-600 mb-6">
                Start by adding your first property to get started with property management.
              </p>
              <div className="flex justify-center gap-3">
                <button
                  onClick={() => setShowAddPropertyModal(true)}
                  className="px-6 py-3 bg-orange-500 text-white rounded-lg hover:bg-orange-600 transition-colors flex items-center gap-2"
                >
                  <PlusIcon className="w-5 h-5" />
                  Add Property
                </button>
                <button
                  onClick={() => setShowImportModal(true)}
                  className="px-6 py-3 border border-orange-300 text-orange-700 rounded-lg hover:bg-orange-50 transition-colors flex items-center gap-2"
                >
                  <CloudArrowUpIcon className="w-5 h-5" />
                  Import CSV
                </button>
              </div>
            </div>
          ) : (
            <div className="space-y-4">
              {properties.map((property) => {
                const units = safeNumber(property.units, 1);
                const occupiedUnits = safeNumber(property.occupiedUnits, 0);
                const monthlyRevenue = safeNumber(property.monthlyRevenue || property.monthlyRent, 0);
                
                return (
                  <div
                    key={property.id}
                    className={`p-4 border rounded-lg transition-all ${
                      selectedItems.includes(property.id)
                        ? 'border-orange-300 bg-gradient-to-r from-orange-100 to-orange-50 shadow-md'
                        : 'border-orange-200 hover:border-orange-300 hover:bg-gradient-to-r hover:from-orange-50 hover:to-white'
                    }`}
                  >
                    <div className="flex items-center justify-between">
                      <div className="flex items-center gap-4">
                        <input
                          type="checkbox"
                          checked={selectedItems.includes(property.id)}
                          onChange={() => {
                            if (selectedItems.includes(property.id)) {
                              setSelectedItems(prev => prev.filter(id => id !== property.id));
                            } else {
                              setSelectedItems(prev => [...prev, property.id]);
                            }
                          }}
                          className="w-4 h-4 text-orange-600 border-gray-300 rounded focus:ring-orange-500"
                        />
                        <div className="flex-1">
                          <h4 className="font-semibold text-gray-900">{getPropertyName(property)}</h4>
                          <p className="text-sm text-gray-600">{formatAddress(property)}</p>
                          {property.propertyType && (
                            <p className="text-xs text-gray-500 mt-1">{property.propertyType}</p>
                          )}
                        </div>
                      </div>
                      <div className="flex items-center gap-4">
                        <div className="text-right">
                          <div className="font-semibold text-gray-900">
                            {occupiedUnits}/{units} units
                          </div>
                          <div className="text-sm text-gray-600">
                            ${monthlyRevenue.toLocaleString()}/month
                          </div>
                          <div className="text-xs text-gray-500 mt-1">
                            {units > 0 ? Math.round((occupiedUnits / units) * 100) : 0}% occupied
                          </div>
                        </div>
                        <div className="flex items-center gap-2 ml-4">
                          <button
                            onClick={(e) => {
                              e.stopPropagation();
                              handleEditProperty(property);
                            }}
                            className="p-2 text-blue-600 hover:text-blue-700 hover:bg-blue-50 rounded-lg transition-colors"
                            title="Edit Property"
                          >
                            <PencilIcon className="w-4 h-4" />
                          </button>
                          <button
                            onClick={(e) => {
                              e.stopPropagation();
                              handleDeleteProperty(property);
                            }}
                            className="p-2 text-red-600 hover:text-red-700 hover:bg-red-50 rounded-lg transition-colors"
                            title="Delete Property"
                          >
                            <TrashIcon className="w-4 h-4" />
                          </button>
                        </div>
                      </div>
                    </div>
                  </div>
                );
              })}
            </div>
          )}
        </div>
      </div>
    </div>
  );

  const renderTenantsView = (): JSX.Element => (
    <div className="p-6 bg-gradient-to-br from-orange-50 via-white to-orange-100 min-h-full">
      {/* Add Tenant Button */}
      <div className="mb-6 flex justify-end">
        <button
          onClick={() => setShowInviteTenantModal(true)}
          className="px-4 py-2 bg-orange-500 text-white rounded-lg hover:bg-orange-600 transition-colors flex items-center gap-2"
        >
          <UserGroupIcon className="w-4 h-4" />
          Invite Tenant
        </button>
      </div>
      
      {/* Enhanced Tenants Section */}
      <AcceptedTenantsSection properties={properties} />
    </div>
  );

  const renderMaintenanceView = (): JSX.Element => (
    <div className="p-6 bg-gradient-to-br from-orange-50 via-white to-orange-100 min-h-full">
      {/* Active Maintenance Tickets Section */}
      <div className="bg-gradient-to-br from-white to-orange-50 rounded-xl border border-orange-100 shadow-sm hover:shadow-lg transition-shadow mb-8">
        <div className="p-6 border-b border-orange-100">
          <h3 className="text-lg font-semibold text-gray-900 flex items-center">
            <TicketIcon className="w-6 h-6 mr-2 text-orange-600" />
            Maintenance Tickets
          </h3>
        </div>
        
        <div className="p-6">
          {tickets.length === 0 ? (
            <div className="text-center py-12">
              <WrenchScrewdriverIcon className="w-16 h-16 mx-auto mb-4 text-orange-300" />
              <h3 className="text-lg font-semibold text-gray-900 mb-2">No Maintenance Requests</h3>
              <p className="text-gray-600">
                Maintenance requests from tenants will appear here for tracking and management.
              </p>
            </div>
          ) : (
            <div className="space-y-4">
              {tickets.map((ticket) => (
                <div key={ticket.id} className="p-4 border border-orange-200 rounded-lg hover:border-orange-300 hover:bg-gradient-to-r hover:from-orange-50 hover:to-white transition-all">
                  <div className="flex items-center justify-between">
                    <div className="flex items-center gap-4">
                      <div className={`w-10 h-10 rounded-full flex items-center justify-center ${
                        ticket.priority === 'high' 
                          ? 'bg-red-100'
                          : ticket.priority === 'medium'
                          ? 'bg-yellow-100'
                          : 'bg-green-100'
                      }`}>
                        <WrenchScrewdriverIcon className={`w-5 h-5 ${
                          ticket.priority === 'high' 
                            ? 'text-red-600'
                            : ticket.priority === 'medium'
                            ? 'text-yellow-600'
                            : 'text-green-600'
                        }`} />
                      </div>
                      <div>
                        <h4 className="font-semibold text-gray-900">
                          {ticket.title || ticket.description || 'Maintenance Request'}
                        </h4>
                        <p className="text-sm text-gray-600">
                          {ticket.propertyName || 'Property'} • {ticket.category || 'General'}
                        </p>
                        <p className="text-xs text-gray-500 mt-1">
                          {ticket.createdAt ? new Date(ticket.createdAt.toString()).toLocaleDateString() : ''}
                        </p>
                      </div>
                    </div>
                    <div className="text-right">
                      <div className={`px-2 py-1 rounded-full text-xs font-medium ${
                        ticket.status === 'completed' 
                          ? 'bg-green-100 text-green-800' 
                          : ticket.status === 'in-progress'
                          ? 'bg-blue-100 text-blue-800'
                          : 'bg-yellow-100 text-yellow-800'
                      }`}>
                        {ticket.status || 'pending'}
                      </div>
                      <p className="text-xs text-gray-500 mt-1">
                        Priority: {ticket.priority || 'medium'}
                      </p>
                    </div>
                  </div>
                </div>
              ))}
            </div>
          )}
        </div>
      </div>

      {/* Maintenance History Section */}
      <div className="bg-gradient-to-br from-white to-orange-50 rounded-xl border border-orange-100 shadow-sm hover:shadow-lg transition-shadow">
        <div className="p-6 border-b border-orange-100">
          <h3 className="text-lg font-semibold text-gray-900 flex items-center">
            <ClockIcon className="w-6 h-6 mr-2 text-green-600" />
            Maintenance History
          </h3>
        </div>

        <div className="p-6">
          {completedLoading && (
            <div className="text-center py-8">
              <p className="text-gray-600">Loading maintenance history...</p>
            </div>
          )}
          
          {!completedLoading && completedError && (
            <div className="bg-red-50 border-l-4 border-red-400 p-4 rounded-md">
              <p className="text-sm text-red-700">Error: {completedError}</p>
            </div>
          )}
          
          {!completedLoading && !completedError && completedTickets.length === 0 && (
            <div className="text-center py-12">
              <ClockIcon className="w-16 h-16 mx-auto mb-4 text-gray-300" />
              <h3 className="text-lg font-semibold text-gray-900 mb-2">No Completed Maintenance Yet</h3>
              <p className="text-gray-600">
                Completed maintenance requests will appear here once contractors finish their work.
              </p>
            </div>
          )}
          
          {!completedLoading && !completedError && completedTickets.length > 0 && (
            <div>
              <div className="overflow-x-auto">
                <table className="min-w-full divide-y divide-orange-200">
                  <thead className="bg-orange-50">
                    <tr>
                      <th className="px-6 py-3 text-left text-xs font-medium text-gray-700 uppercase tracking-wider">Issue</th>
                      <th className="px-6 py-3 text-left text-xs font-medium text-gray-700 uppercase tracking-wider">Property</th>
                      <th className="px-6 py-3 text-left text-xs font-medium text-gray-700 uppercase tracking-wider">Submitted</th>
                      <th className="px-6 py-3 text-left text-xs font-medium text-gray-700 uppercase tracking-wider">Completed</th>
                      <th className="px-6 py-3 text-left text-xs font-medium text-gray-700 uppercase tracking-wider">Status</th>
                      <th className="relative px-6 py-3"><span className="sr-only">View</span></th>
                    </tr>
                  </thead>
                  <tbody className="bg-white divide-y divide-orange-100">
                    {completedTickets.slice(0, displayedCompletedCount).map(ticket => (
                      <tr key={ticket.id} className="hover:bg-orange-50">
                        <td className="px-6 py-4 whitespace-nowrap text-sm font-medium text-gray-900" title={ticket.description}>
                          {ticket.description?.substring(0, 50)}{ticket.description && ticket.description.length > 50 ? '...' : ''}
                        </td>
                        <td className="px-6 py-4 whitespace-nowrap text-sm text-gray-500">
                          {ticket.propertyName || 'N/A'}
                        </td>
                        <td className="px-6 py-4 whitespace-nowrap text-sm text-gray-500">
                          {ticket.createdAt ? new Date(ticket.createdAt.toString()).toLocaleDateString() : 'N/A'}
                        </td>
                        <td className="px-6 py-4 whitespace-nowrap text-sm text-gray-500">
                          {ticket.completedAt ? new Date(ticket.completedAt.toString()).toLocaleDateString() : 'N/A'}
                        </td>
                        <td className="px-6 py-4 whitespace-nowrap text-sm">
                          <StatusPill status={(ticket.status as MaintenanceStatus) || 'completed'} />
                        </td>
                        <td className="px-6 py-4 whitespace-nowrap text-right text-sm font-medium">
                          <Button variant="ghost" size="xs" onClick={() => handleCompletedTicketSelect(ticket)}>
                            View
                          </Button>
                        </td>
                      </tr>
                    ))}
                  </tbody>
                </table>
              </div>
              
              {/* Show More / Show Less Controls */}
              {completedTickets.length > displayedCompletedCount && (
                <div className="mt-4 text-center">
                  <Button variant="ghost" size="sm" onClick={handleShowMoreCompleted}>
                    Show More ({completedTickets.length - displayedCompletedCount} remaining)
                  </Button>
                </div>
              )}
              
              {displayedCompletedCount > 5 && completedTickets.length <= displayedCompletedCount && (
                <div className="mt-4 text-center">
                  <Button variant="ghost" size="sm" onClick={handleShowLessCompleted}>
                    Show Less
                  </Button>
                </div>
              )}
            </div>
          )}
        </div>
      </div>
    </div>
  );

  const renderDocumentsView = (): JSX.Element => (
    <div className="p-6 bg-gradient-to-br from-orange-50 via-white to-orange-100 min-h-full">
      <div className="bg-gradient-to-br from-white to-orange-50 rounded-xl border border-orange-100 shadow-sm hover:shadow-lg transition-shadow p-8 text-center">
        <DocumentTextIcon className="w-12 h-12 text-gray-400 mx-auto mb-4" />
        <h3 className="text-lg font-semibold text-gray-900 mb-2">Document Management</h3>
        <p className="text-gray-600">Coming in next phase - store and organize leases, contracts, and property documents.</p>
      </div>
    </div>
  );

  // Helper function to safely render address
  const formatAddress = (property: Property): string => {
    if (!property) return 'Address not available';
    
    // If address is a string, return it directly
    if (typeof property.address === 'string') {
      return property.address;
    }
    
    // If address is an object, construct the address string
    if (typeof property.address === 'object' && property.address) {
      const { street, city, state, zip } = property.address;
      const parts = [street, city, state, zip].filter(Boolean);
      return parts.join(', ') || 'Address not complete';
    }
    
    // Fallback to individual fields if they exist
    const parts = [
      property.street,
      property.city, 
      property.state,
      property.zipCode || property.zip
    ].filter(Boolean);
    
    return parts.length > 0 ? parts.join(', ') : 'Address not available';
  };

  // Helper function to safely get property name
  const getPropertyName = (property: Property): string => {
    return property.name || property.propertyName || formatAddress(property) || 'Unnamed Property';
  };

  // Helper function to safely get numeric values
  const safeNumber = (value: any, defaultValue = 0): number => {
    const num = Number(value);
    return isNaN(num) ? defaultValue : num;
  };

  if (isLoading) {
    return (
      <div className="min-h-screen bg-gradient-to-br from-orange-50 via-white to-orange-100 flex items-center justify-center">
        <div className="text-center bg-white/95 backdrop-blur-sm rounded-xl p-8 shadow-2xl border border-orange-200">
          <div className="animate-spin rounded-full h-12 w-12 border-b-2 border-orange-500 mx-auto mb-4"></div>
          <p className="text-gray-600">Loading your dashboard...</p>
        </div>
      </div>
    );
  }

  return (
    <div className="min-h-screen bg-gradient-to-br from-orange-50 via-white to-orange-100 flex">
      {/* Sidebar */}
      <div className="w-64 bg-gradient-to-b from-white to-orange-50 border-r border-orange-100 h-full shadow-sm">
        <div className="p-6 border-b border-orange-100">
          <div className="flex items-center gap-3">
            <div className="w-10 h-10 bg-gradient-to-br from-orange-100 to-orange-200 rounded-lg flex items-center justify-center shadow-sm">
              <BuildingOfficeIcon className="w-6 h-6 text-orange-600" />
            </div>
            <div>
              <h2 className="font-semibold text-gray-900">PropAgentic</h2>
              <p className="text-sm text-orange-600">
                {userProfile ? (
                  `Welcome, ${userProfile.firstName && userProfile.lastName 
                    ? `${userProfile.firstName} ${userProfile.lastName}` 
                    : userProfile.name || userProfile.email || 'User'}`
                ) : (
                  'Landlord Portal'
                )}
              </p>
            </div>
          </div>
        </div>
        
        <nav className="p-4">
          <div className="space-y-2">
            {navigationItems.map((item) => (
              <button
                key={item.id}
                onClick={() => setCurrentView(item.view)}
                className={`w-full flex items-center gap-3 px-3 py-2 rounded-lg text-left transition-all ${
                  currentView === item.view
                    ? 'bg-gradient-to-r from-orange-100 to-orange-50 text-orange-700 border-r-2 border-orange-500 shadow-sm'
                    : 'text-gray-700 hover:bg-gradient-to-r hover:from-orange-50 hover:to-white'
                }`}
              >
                <item.icon className="w-5 h-5" />
                {item.label}
              </button>
            ))}
          </div>
        </nav>
      </div>
      
      {/* Main Content */}
      <div className="flex-1 flex flex-col overflow-hidden">
          {/* Context-aware Action Bar */}
          {renderActionBar()}
        
        {/* Content */}
        <div className="flex-1 overflow-auto">
          {renderMainContent()}
        </div>
      </div>

      {/* Global Search Modal */}
      <GlobalSearch 
        isOpen={showGlobalSearch}
        onClose={() => setShowGlobalSearch(false)}
      />

      {/* Bulk Operations */}
      <BulkOperations
        items={properties.map(p => ({ ...p, type: 'property' })) as any}
        selectedIds={selectedItems as any}
        onSelectionChange={setSelectedItems}
        onBulkAction={handleBulkAction}
        itemType="properties"
      />

{/* Import Modal - Temporarily disabled */}

      {/* Invite Tenant Modal */}
      {showInviteTenantModal && (
        <InviteTenantModal
          isOpen={showInviteTenantModal}
          onClose={() => setShowInviteTenantModal(false)}
          properties={properties as any}
          onInviteSuccess={() => {
            setShowInviteTenantModal(false);
            // Refresh dashboard data to get updated landlord profile stats
            loadDashboardData();
          }}
        />
      )}

      {/* Add Property Modal */}
      {showAddPropertyModal && (
        <AddPropertyModal
          isOpen={showAddPropertyModal}
          onClose={() => setShowAddPropertyModal(false)}
          onPropertyAdded={(newProperty: Property) => {
            setProperties(prev => [...prev, newProperty]);
            setShowAddPropertyModal(false);
          }}
        />
      )}

              {/* Edit Property Modal */}
        {showEditPropertyModal && (
          <EditPropertyModal
            isOpen={showEditPropertyModal}
            onClose={() => {
              setShowEditPropertyModal(false);
              setEditingProperty(null);
            }}
            property={editingProperty as any}
            onSuccess={handlePropertyUpdated}
          />
        )}

      {/* Debug: Data Persistence Diagnostic Panel */}
      {process.env.NODE_ENV === 'development' && (
        <>
          <DataPersistenceDiagnostic />
          <TestRunner />
          <InvitationFlowTest />
        </>
      )}
    </div>
  );
};

export default LandlordDashboard;
<|MERGE_RESOLUTION|>--- conflicted
+++ resolved
@@ -1,6 +1,4 @@
 import React, { useState, useEffect } from 'react';
-import { collection, query, where, orderBy, onSnapshot } from 'firebase/firestore';
-import { db } from '../../firebase/config';
 import {
   HomeIcon,
   BuildingOfficeIcon,
@@ -20,28 +18,18 @@
   CloudArrowUpIcon,
   PencilIcon,
   TrashIcon,
-  EyeIcon,
-  ClockIcon,
-  TicketIcon
+  EyeIcon
 } from '@heroicons/react/24/outline';
 import { useAuth } from '../../context/AuthContext.jsx';
 import { useDemoMode } from '../../context/DemoModeContext';
 import dataService from '../../services/dataService';
-<<<<<<< HEAD
+import landlordProfileService from '../../services/firestore/landlordProfileService';
 import { MaintenanceStatus } from '../../models';
-=======
-import landlordProfileService from '../../services/firestore/landlordProfileService';
->>>>>>> b4730e47
 import CommunicationCenter from '../../components/communication/CommunicationCenter';
 import InviteTenantModal from '../../components/landlord/InviteTenantModal';
 import AddPropertyModal from '../../components/landlord/AddPropertyModal';
 import EditPropertyModal from '../../components/landlord/EditPropertyModal';
-<<<<<<< HEAD
-import Button from '../../components/ui/Button';
-import StatusPill from '../../components/ui/StatusPill';
-=======
 import AcceptedTenantsSection from '../../components/landlord/AcceptedTenantsSection.jsx';
->>>>>>> b4730e47
 
 // Phase 1.2 Components
 import GlobalSearch from '../../components/search/GlobalSearch';
@@ -152,12 +140,6 @@
   const [error, setError] = useState<string | null>(null);
   const [propertiesLoaded, setPropertiesLoaded] = useState<boolean>(false);
   
-  // Maintenance history state (completed tickets)
-  const [completedTickets, setCompletedTickets] = useState<Ticket[]>([]);
-  const [completedLoading, setCompletedLoading] = useState<boolean>(true);
-  const [completedError, setCompletedError] = useState<string | null>(null);
-  const [displayedCompletedCount, setDisplayedCompletedCount] = useState<number>(5);
-  
   // Phase 1.2 State
   const [currentView, setCurrentView] = useState<string>('dashboard');
   const [showGlobalSearch, setShowGlobalSearch] = useState<boolean>(false);
@@ -169,99 +151,6 @@
   const [showAddPropertyModal, setShowAddPropertyModal] = useState<boolean>(false);
   const [showEditPropertyModal, setShowEditPropertyModal] = useState<boolean>(false);
   const [editingProperty, setEditingProperty] = useState<Property | null>(null);
-
-  // Load completed maintenance tickets
-  const loadCompletedTickets = async (): Promise<void> => {
-    if (!currentUser) return;
-    
-    try {
-      setCompletedLoading(true);
-      setCompletedError(null);
-      
-      // Get properties for the current landlord
-      const props = await dataService.getPropertiesForCurrentLandlord();
-      const propertyIds = props.map((p: Property) => p.id);
-      
-      if (propertyIds.length === 0) {
-        // No properties means no completed tickets - this is normal, not an error
-        setCompletedTickets([]);
-        setCompletedLoading(false);
-        return;
-      }
-
-      // Query for completed tickets
-      const queryablePropertyIds = propertyIds.slice(0, 10); // Firestore limit
-      
-      // Build the query more carefully to avoid potential index issues
-      const completedTicketsQuery = query(
-        collection(db, 'tickets'),
-        where('propertyId', 'in', queryablePropertyIds),
-        where('status', 'in', ['completed', 'resolved', 'closed']),
-        orderBy('createdAt', 'desc')
-      );
-
-      // Set up real-time listener for completed tickets
-      onSnapshot(completedTicketsQuery, (snapshot) => {
-        const completedTicketsData = snapshot.docs.map(doc => {
-          const property = props.find((p: Property) => p.id === doc.data().propertyId);
-          return {
-            id: doc.id,
-            ...doc.data(),
-            createdAt: doc.data().createdAt?.toDate ? doc.data().createdAt.toDate() : new Date(),
-            completedAt: doc.data().completedAt?.toDate ? doc.data().completedAt.toDate() : null,
-            propertyName: property?.name || 'Unknown'
-          };
-        });
-        console.log('Completed tickets data received:', completedTicketsData.length);
-        setCompletedTickets(completedTicketsData);
-        setCompletedLoading(false);
-        // Note: Empty array is normal - don't set error for empty results
-      }, (err) => {
-        console.error('Error fetching completed tickets:', err);
-        
-        // For most common scenarios (no completed tickets, permissions, missing indexes), 
-        // show empty state rather than error to provide better UX
-        if (err.code === 'failed-precondition' || // Missing index
-            err.code === 'permission-denied' ||    // Permission issues
-            err.code === 'unavailable' ||          // Service unavailable
-            err.message.includes('index')) {       // Index related errors
-          console.log('Showing empty state instead of error for:', err.code || err.message);
-          setCompletedTickets([]);
-          setCompletedError(null); // Clear any previous errors
-        } else {
-          // Only show error for unexpected/critical failures
-          setCompletedError('Unable to load maintenance history. Please try again later.');
-        }
-        setCompletedLoading(false);
-      });
-
-    } catch (error: any) {
-      console.error('Error setting up completed tickets listener:', error);
-      // Be more specific about errors to avoid false error messages
-      if (error.message.includes('permission') || error.message.includes('Firestore')) {
-        setCompletedError('Database connection issue. Maintenance history unavailable.');
-      } else {
-        setCompletedError('Unable to load maintenance history.');
-      }
-      setCompletedLoading(false);
-    }
-  };
-
-  // Handle completed ticket selection
-  const handleCompletedTicketSelect = (ticket: Ticket): void => {
-    console.log("Selected Completed Ticket:", ticket);
-    alert(`Selected completed ticket: ${ticket.id} - ${ticket.description?.substring(0, 30)}... Detail view not implemented yet.`);
-  };
-
-  // Handle show more completed tickets
-  const handleShowMoreCompleted = (): void => {
-    setDisplayedCompletedCount(prev => prev + 5);
-  };
-
-  // Handle show less completed tickets
-  const handleShowLessCompleted = (): void => {
-    setDisplayedCompletedCount(5);
-  };
 
   const loadDashboardData = async (): Promise<void> => {
     if (!currentUser) return;
@@ -304,17 +193,6 @@
       const ticketsData = await dataService.getTicketsForCurrentUser();
       setTickets(ticketsData);
 
-<<<<<<< HEAD
-      // Load completed maintenance tickets separately
-      await loadCompletedTickets();
-
-      // Load tenants data for all properties (gracefully handle failures)
-      if (properties.length > 0) {
-        const allTenants: Tenant[] = [];
-        for (const property of properties) {
-          if (property.id) {
-            try {
-=======
       // Load landlord profile data and accepted tenants
       try {
         const [acceptedTenants, stats] = await Promise.all([
@@ -355,7 +233,6 @@
           const allTenants: Tenant[] = [];
           for (const property of properties) {
             if (property.id) {
->>>>>>> b4730e47
               const propertyTenants = await dataService.getTenantsForProperty(property.id);
               allTenants.push(...propertyTenants);
             }
@@ -1047,13 +924,9 @@
 
   const renderMaintenanceView = (): JSX.Element => (
     <div className="p-6 bg-gradient-to-br from-orange-50 via-white to-orange-100 min-h-full">
-      {/* Active Maintenance Tickets Section */}
-      <div className="bg-gradient-to-br from-white to-orange-50 rounded-xl border border-orange-100 shadow-sm hover:shadow-lg transition-shadow mb-8">
+      <div className="bg-gradient-to-br from-white to-orange-50 rounded-xl border border-orange-100 shadow-sm hover:shadow-lg transition-shadow">
         <div className="p-6 border-b border-orange-100">
-          <h3 className="text-lg font-semibold text-gray-900 flex items-center">
-            <TicketIcon className="w-6 h-6 mr-2 text-orange-600" />
-            Maintenance Tickets
-          </h3>
+          <h3 className="text-lg font-semibold text-gray-900">Maintenance Requests</h3>
         </div>
         
         <div className="p-6">
@@ -1119,102 +992,6 @@
           )}
         </div>
       </div>
-
-      {/* Maintenance History Section */}
-      <div className="bg-gradient-to-br from-white to-orange-50 rounded-xl border border-orange-100 shadow-sm hover:shadow-lg transition-shadow">
-        <div className="p-6 border-b border-orange-100">
-          <h3 className="text-lg font-semibold text-gray-900 flex items-center">
-            <ClockIcon className="w-6 h-6 mr-2 text-green-600" />
-            Maintenance History
-          </h3>
-        </div>
-
-        <div className="p-6">
-          {completedLoading && (
-            <div className="text-center py-8">
-              <p className="text-gray-600">Loading maintenance history...</p>
-            </div>
-          )}
-          
-          {!completedLoading && completedError && (
-            <div className="bg-red-50 border-l-4 border-red-400 p-4 rounded-md">
-              <p className="text-sm text-red-700">Error: {completedError}</p>
-            </div>
-          )}
-          
-          {!completedLoading && !completedError && completedTickets.length === 0 && (
-            <div className="text-center py-12">
-              <ClockIcon className="w-16 h-16 mx-auto mb-4 text-gray-300" />
-              <h3 className="text-lg font-semibold text-gray-900 mb-2">No Completed Maintenance Yet</h3>
-              <p className="text-gray-600">
-                Completed maintenance requests will appear here once contractors finish their work.
-              </p>
-            </div>
-          )}
-          
-          {!completedLoading && !completedError && completedTickets.length > 0 && (
-            <div>
-              <div className="overflow-x-auto">
-                <table className="min-w-full divide-y divide-orange-200">
-                  <thead className="bg-orange-50">
-                    <tr>
-                      <th className="px-6 py-3 text-left text-xs font-medium text-gray-700 uppercase tracking-wider">Issue</th>
-                      <th className="px-6 py-3 text-left text-xs font-medium text-gray-700 uppercase tracking-wider">Property</th>
-                      <th className="px-6 py-3 text-left text-xs font-medium text-gray-700 uppercase tracking-wider">Submitted</th>
-                      <th className="px-6 py-3 text-left text-xs font-medium text-gray-700 uppercase tracking-wider">Completed</th>
-                      <th className="px-6 py-3 text-left text-xs font-medium text-gray-700 uppercase tracking-wider">Status</th>
-                      <th className="relative px-6 py-3"><span className="sr-only">View</span></th>
-                    </tr>
-                  </thead>
-                  <tbody className="bg-white divide-y divide-orange-100">
-                    {completedTickets.slice(0, displayedCompletedCount).map(ticket => (
-                      <tr key={ticket.id} className="hover:bg-orange-50">
-                        <td className="px-6 py-4 whitespace-nowrap text-sm font-medium text-gray-900" title={ticket.description}>
-                          {ticket.description?.substring(0, 50)}{ticket.description && ticket.description.length > 50 ? '...' : ''}
-                        </td>
-                        <td className="px-6 py-4 whitespace-nowrap text-sm text-gray-500">
-                          {ticket.propertyName || 'N/A'}
-                        </td>
-                        <td className="px-6 py-4 whitespace-nowrap text-sm text-gray-500">
-                          {ticket.createdAt ? new Date(ticket.createdAt.toString()).toLocaleDateString() : 'N/A'}
-                        </td>
-                        <td className="px-6 py-4 whitespace-nowrap text-sm text-gray-500">
-                          {ticket.completedAt ? new Date(ticket.completedAt.toString()).toLocaleDateString() : 'N/A'}
-                        </td>
-                        <td className="px-6 py-4 whitespace-nowrap text-sm">
-                          <StatusPill status={(ticket.status as MaintenanceStatus) || 'completed'} />
-                        </td>
-                        <td className="px-6 py-4 whitespace-nowrap text-right text-sm font-medium">
-                          <Button variant="ghost" size="xs" onClick={() => handleCompletedTicketSelect(ticket)}>
-                            View
-                          </Button>
-                        </td>
-                      </tr>
-                    ))}
-                  </tbody>
-                </table>
-              </div>
-              
-              {/* Show More / Show Less Controls */}
-              {completedTickets.length > displayedCompletedCount && (
-                <div className="mt-4 text-center">
-                  <Button variant="ghost" size="sm" onClick={handleShowMoreCompleted}>
-                    Show More ({completedTickets.length - displayedCompletedCount} remaining)
-                  </Button>
-                </div>
-              )}
-              
-              {displayedCompletedCount > 5 && completedTickets.length <= displayedCompletedCount && (
-                <div className="mt-4 text-center">
-                  <Button variant="ghost" size="sm" onClick={handleShowLessCompleted}>
-                    Show Less
-                  </Button>
-                </div>
-              )}
-            </div>
-          )}
-        </div>
-      </div>
     </div>
   );
 
