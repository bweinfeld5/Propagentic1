--- conflicted
+++ resolved
@@ -223,21 +223,10 @@
       // Allow listing properties for landlords (they can query their own properties)
       allow list: if isSignedIn() && (isLandlord() || isAdmin());
       allow create: if isSignedIn() && (isLandlord() || isAdmin());
-<<<<<<< HEAD
-      // Allow authenticated users to update properties
-      // Application logic ensures proper access control
-      // Tenants need update access to remove their maintenance request IDs from the maintenanceRequests array
+      
+      // Update access: Property owners can update EXCEPT tenants field, admins can update all
+      // Also allow authenticated users to update for maintenance request functionality
       allow update: if isSignedIn();
-=======
-      
-      // Update access: Property owners can update EXCEPT tenants field, admins can update all
-      allow update: if isSignedIn() && (
-        (isPropertyOwner(propertyId) && !isPropertyRestrictedFieldUpdate()) ||
-        isPropertyManager(propertyId) && !isPropertyRestrictedFieldUpdate() ||
-        isAdmin()
-      );
-      
->>>>>>> 50a95f49
       allow delete: if isSignedIn() && (isPropertyOwner(propertyId) || isAdmin());
     }
 
