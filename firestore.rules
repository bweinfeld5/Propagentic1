--- conflicted
+++ resolved
@@ -375,7 +375,6 @@
       allow delete: if isSignedIn() && resource.data.senderId == request.auth.uid;
     }
 
-<<<<<<< HEAD
     // Property-Tenant Relationships Collection
     match /propertyTenantRelationships/{relationshipId} {
       // Property owners can read/manage relationships for their properties
@@ -395,29 +394,7 @@
       
       // Allow listing relationships for property owners (needed for getPropertyTenants)
       allow list: if isSignedIn() && isLandlord();
-=======
-    // This collection is no longer used, so we remove its rules.
-    // match /propertyTenantRelationships/{relationshipId} { ... }
-
-    // Collection for rate limiting function calls
-    match /functionCallLogs/{logId} {
-      // Allow creation only with proper fields for rate limiting
-      allow create: if (
-        // Must have function name and timestamp
-        request.resource.data.keys().hasAll(['function', 'timestamp']) &&
-        // Must have either userId (for authenticated) OR identifier (for anonymous), not both
-        (
-          (request.resource.data.keys().hasAll(['userId']) && !request.resource.data.keys().hasAny(['identifier'])) ||
-          (request.resource.data.keys().hasAll(['identifier']) && !request.resource.data.keys().hasAny(['userId']))
-        ) &&
-        // Validate function names
-        request.resource.data.function in ['generateInviteCode', 'validateInviteCode', 'redeemInviteCode'] &&
-        // Validate timestamp is recent (within last minute to prevent replay attacks)
-        request.resource.data.timestamp > request.time - duration.value(60, 's')
-      );
-      // No direct read/write/delete access - logs are write-only for security
-      allow read, update, delete: if false;
->>>>>>> 03890cf2
+
     }
   }
 }