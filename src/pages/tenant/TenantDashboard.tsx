--- conflicted
+++ resolved
@@ -2,28 +2,23 @@
 import { useAuth } from '../../context/AuthContext.jsx';
 import { useNavigate, useLocation } from 'react-router-dom';
 import { toast, Toaster } from 'react-hot-toast';
-import { Bell, Menu, Home, User, BellIcon, AlertTriangle, QrCodeIcon, KeyIcon } from 'lucide-react';
+import { Bell, Menu, Home, User, BellIcon, AlertTriangle } from 'lucide-react';
 import { db } from '../../firebase/config';
 import { collection, query, where, orderBy, onSnapshot, getDocs } from 'firebase/firestore';
 import { PropAgenticMark } from '../../components/brand/PropAgenticMark';
 import EmptyStateCard from '../../components/EmptyStateCard';
 import InvitationBanner from '../../components/InvitationBanner';
-import PropertyInvitationBanner from '../../components/PropertyInvitationBanner';
 import PropertyList from '../../components/PropertyList';
 import { Skeleton } from '../../components/ui/Skeleton';
 import Button from '../../components/ui/Button';
-import Input from '../../components/ui/Input';
 import RequestForm from '../../components/tenant/RequestForm';
 import RequestHistory from '../../components/tenant/RequestHistory';
 import AIMaintenanceChat from '../../components/tenant/AIMaintenanceChat';
 import HeaderBar from '../../components/layout/HeaderBar';
 import NotificationPanel from '../../components/layout/NotificationPanel';
 import inviteService from '../../services/firestore/inviteService';
-import propertyInvitationService from '../../services/firestore/propertyInvitationService';
 import dataService from '../../services/dataService';
 import { getDemoProperty, getDemoMaintenanceTickets, isDemoProperty } from '../../services/demoDataService';
-import { QRScanner } from '../../components/tenant/QRScanner';
-import { unifiedInviteService } from '../../services/unifiedInviteService';
 
 interface Ticket {
   id: string;
@@ -51,7 +46,6 @@
   
   // Property and invite states
   const [pendingInvites, setPendingInvites] = useState<any[]>([]);
-  const [pendingPropertyInvitations, setPendingPropertyInvitations] = useState<any[]>([]);
   const [tenantProperties, setTenantProperties] = useState<any[]>([]);
   
   // Maintenance/ticket states
@@ -63,30 +57,11 @@
   // Notification states
   const [notificationPanelOpen, setNotificationPanelOpen] = useState(false);
   
-<<<<<<< HEAD
-  // QR Scanner state
-  const [showQRScanner, setShowQRScanner] = useState(false);
-  const [processingQR, setProcessingQR] = useState(false);
-  
-  // Temporary bypass state - for testing tenant view without data
-  const [showBypassTenantView, setShowBypassTenantView] = useState(false);
-
-  // Mock property for bypass mode
-  const mockBypassProperty = {
-    id: 'bypass-property-demo',
-    name: 'Demo Property - Empty State',
-    nickname: 'Demo Property',
-    streetAddress: '123 Demo St',
-    landlordName: 'Demo Landlord',
-    landlordEmail: 'demo@landlord.com'
-  };
-=======
   // AI Chat state
   const [showAIChat, setShowAIChat] = useState(false);
   
   // View management for mobile tab navigation
   const [currentView, setCurrentView] = useState('dashboard');
->>>>>>> 91343334
 
   // Redirect if not authenticated or not a tenant
   useEffect(() => {
@@ -129,16 +104,10 @@
           userType: userProfile?.userType || userProfile?.role || 'tenant'
         });
         
-        // Fetch pending invites (traditional invite codes)
+        // Fetch pending invites
         if (currentUser.email) {
           const invites = await inviteService.getPendingInvitesForTenant(currentUser.email);
           setPendingInvites(invites || []);
-        }
-
-        // Fetch pending property invitations (from landlords to existing tenants)
-        if (currentUser.email && currentUser.uid) {
-          const propertyInvitations = await propertyInvitationService.getPendingPropertyInvitations(currentUser.email);
-          setPendingPropertyInvitations(propertyInvitations || []);
         }
         
         // Fetch associated properties if the tenant has any
@@ -225,7 +194,7 @@
     fetchTickets();
   }, [currentUser, userProfile]);
   
-  // Handle invite acceptance (traditional invites)
+  // Handle invite acceptance
   const handleAcceptInvite = async (inviteId: string) => {
     if (!currentUser?.uid) {
       toast.error('You must be logged in to accept an invitation');
@@ -235,40 +204,9 @@
     return inviteService.updateInviteStatus(inviteId, 'accepted', currentUser.uid);
   };
   
-  // Handle invite decline (traditional invites)
+  // Handle invite decline
   const handleDeclineInvite = async (inviteId: string) => {
     return inviteService.updateInviteStatus(inviteId, 'declined');
-  };
-
-  // Handle property invitation acceptance
-  const handleAcceptPropertyInvitation = async (invitationId: string) => {
-    if (!currentUser?.uid) {
-      toast.error('You must be logged in to accept an invitation');
-      return;
-    }
-    
-    try {
-      await propertyInvitationService.acceptPropertyInvitation(invitationId, currentUser.uid);
-      // Remove from pending invitations
-      setPendingPropertyInvitations(prev => prev.filter(inv => inv.id !== invitationId));
-      // Refresh tenant data to show new property
-      // You might want to add logic here to fetch the property details and add to tenantProperties
-    } catch (error) {
-      console.error('Error accepting property invitation:', error);
-      throw error;
-    }
-  };
-  
-  // Handle property invitation decline
-  const handleDeclinePropertyInvitation = async (invitationId: string) => {
-    try {
-      await propertyInvitationService.declinePropertyInvitation(invitationId);
-      // Remove from pending invitations
-      setPendingPropertyInvitations(prev => prev.filter(inv => inv.id !== invitationId));
-    } catch (error) {
-      console.error('Error declining property invitation:', error);
-      throw error;
-    }
   };
   
   // Handle maintenance request
@@ -287,193 +225,6 @@
   const filteredTickets = filter === 'all' 
     ? tickets 
     : tickets.filter(ticket => ticket.status === filter);
-
-  const handleQRScan = async (scannedCode: string) => {
-    setProcessingQR(true);
-    
-    try {
-      // Extract invite code from QR data
-      let inviteCode = scannedCode;
-      
-      // If it's a URL, extract the code parameter
-      if (scannedCode.includes('/invite/')) {
-        const url = new URL(scannedCode);
-        const pathParts = url.pathname.split('/');
-        inviteCode = pathParts[pathParts.length - 1];
-      } else if (scannedCode.includes('code=')) {
-        const url = new URL(scannedCode);
-        inviteCode = url.searchParams.get('code') || scannedCode;
-      }
-      
-      // Navigate to invite acceptance page with QR source parameter
-      navigate(`/invite/${inviteCode}?source=qr`);
-      
-      setShowQRScanner(false);
-      
-    } catch (error: any) {
-      console.error('Error processing QR code:', error);
-      toast.error('Invalid QR code. Please try scanning again.');
-    } finally {
-      setProcessingQR(false);
-    }
-  };
-
-  // Component for the No Properties state with invite code functionality
-  const NoPropertiesInviteCard: React.FC<{
-    onInviteValidated: (propertyInfo: any) => void;
-  }> = ({ onInviteValidated }) => {
-    const [inviteCode, setInviteCode] = useState('');
-    const [isValidating, setIsValidating] = useState(false);
-    const [validationMessage, setValidationMessage] = useState<{
-      type: 'success' | 'error';
-      message: string;
-    } | null>(null);
-    const [showInviteSection, setShowInviteSection] = useState(false);
-
-    const handleInviteCodeChange = (e: React.ChangeEvent<HTMLInputElement>) => {
-      const value = e.target.value.toUpperCase().replace(/\s/g, '');
-      setInviteCode(value);
-      if (validationMessage) {
-        setValidationMessage(null);
-      }
-    };
-
-    const validateCode = async (e?: React.FormEvent) => {
-      if (e) {
-        e.preventDefault();
-      }
-
-      if (!inviteCode.trim()) {
-        setValidationMessage({
-          type: 'error',
-          message: 'Please enter an invite code'
-        });
-        return;
-      }
-
-      setIsValidating(true);
-      setValidationMessage(null);
-
-      try {
-        const validationResult = await unifiedInviteService.validateInviteCode(inviteCode.trim());
-        
-        if (validationResult.isValid) {
-          setValidationMessage({
-            type: 'success',
-            message: 'Valid invite code!'
-          });
-          
-          onInviteValidated({
-            propertyId: validationResult.propertyId!,
-            propertyName: validationResult.propertyName || 'Property',
-            unitId: validationResult.unitId,
-            inviteCode: inviteCode.trim()
-          });
-        } else {
-          setValidationMessage({
-            type: 'error',
-            message: validationResult.message
-          });
-        }
-      } catch (error: any) {
-        setValidationMessage({
-          type: 'error',
-          message: error.message || 'Error validating invite code. Please try again.'
-        });
-      } finally {
-        setIsValidating(false);
-      }
-    };
-
-    return (
-      <div className="bg-gradient-to-br from-orange-50 to-amber-50 rounded-xl border border-orange-200 p-8 text-center">
-        <div className="w-16 h-16 bg-orange-100 rounded-full flex items-center justify-center mx-auto mb-4">
-          <Home className="w-8 h-8 text-orange-600" />
-        </div>
-        
-        <h3 className="text-xl font-semibold text-gray-900 mb-2">No Properties Found</h3>
-        <p className="text-gray-600 mb-6 max-w-md mx-auto">
-          You're not currently associated with any properties. Contact your landlord to get an invitation code to join a property.
-        </p>
-
-        {/* Invite Code Section */}
-        <div className="max-w-md mx-auto mb-6">
-          <button
-            onClick={() => setShowInviteSection(!showInviteSection)}
-            className="w-full bg-gradient-to-r from-orange-600 to-amber-600 hover:from-orange-700 hover:to-amber-700 text-white font-semibold py-3 px-6 rounded-lg transition-all duration-200 flex items-center justify-center gap-2"
-          >
-            <KeyIcon className="w-5 h-5" />
-            {showInviteSection ? 'Hide Invite Code Entry' : 'Enter Invite Code'}
-          </button>
-          
-          {showInviteSection && (
-            <div className="mt-4 p-4 bg-white rounded-lg border border-orange-200 text-left">
-              <form onSubmit={validateCode} className="space-y-4">
-                <div>
-                  <label htmlFor="invite-code" className="block text-sm font-medium text-gray-700 mb-2">
-                    Property Invite Code
-                  </label>
-                  <Input
-                    id="invite-code"
-                    type="text"
-                    value={inviteCode}
-                    onChange={handleInviteCodeChange}
-                    placeholder="Enter code (e.g., BWNR3QPR)"
-                    maxLength={12}
-                    autoComplete="off"
-                    disabled={isValidating}
-                    className={`w-full font-mono ${
-                      validationMessage?.type === 'error'
-                        ? 'border-red-500 focus:border-red-500 focus:ring-red-500'
-                        : validationMessage?.type === 'success'
-                        ? 'border-green-500 focus:border-green-500 focus:ring-green-500'
-                        : 'border-orange-300 focus:border-orange-500 focus:ring-orange-500'
-                    }`}
-                  />
-                  
-                  {validationMessage && (
-                    <p className={`text-sm mt-2 ${
-                      validationMessage.type === 'success' ? 'text-green-600' : 'text-red-600'
-                    }`}>
-                      {validationMessage.message}
-                    </p>
-                  )}
-                </div>
-                
-                <Button
-                  type="submit"
-                  disabled={isValidating || !inviteCode.trim()}
-                  className="w-full bg-orange-600 hover:bg-orange-700 text-white"
-                >
-                  {isValidating ? 'Validating...' : 'Join Property'}
-                </Button>
-              </form>
-            </div>
-          )}
-        </div>
-
-        {/* What can you do section */}
-        <div className="bg-white rounded-lg p-4 border border-orange-200 text-left max-w-sm mx-auto">
-          <h4 className="font-medium text-gray-900 mb-2">What can you do?</h4>
-          <ul className="text-sm text-gray-600 space-y-1">
-            <li>• Ask your landlord for an invitation code</li>
-            <li>• Check your email for pending invitations</li>
-            <li>• Contact PropAgentic support if you need help</li>
-          </ul>
-          
-          <div className="mt-4 pt-3 border-t border-gray-200">
-            <Button
-              onClick={() => window.location.reload()}
-              variant="outline"
-              className="w-full text-orange-600 border-orange-300 hover:bg-orange-50"
-            >
-              Refresh Page
-            </Button>
-          </div>
-        </div>
-      </div>
-    );
-  };
 
   if (!currentUser || !userProfile) {
     return (
@@ -566,10 +317,9 @@
             </div>
           ) : (
             <>
-              {/* Invitation Banners */}
-              {(pendingInvites.length > 0 || pendingPropertyInvitations.length > 0) && (
+              {/* Invitation Banner */}
+              {pendingInvites.length > 0 && (
                 <div className="space-y-4 mb-8">
-                  {/* Traditional invite codes */}
                   {pendingInvites.map(invite => (
                     <InvitationBanner
                       key={invite.id}
@@ -578,39 +328,18 @@
                       onDecline={handleDeclineInvite}
                     />
                   ))}
-                  
-                  {/* Property invitations from landlords */}
-                  {pendingPropertyInvitations.map(invitation => (
-                    <PropertyInvitationBanner
-                      key={invitation.id}
-                      invitation={invitation}
-                      onAccept={handleAcceptPropertyInvitation}
-                      onDecline={handleDeclinePropertyInvitation}
-                    />
-                  ))}
                 </div>
               )}
               
               {/* Property Management Section */}
               {tenantProperties.length === 0 ? (
                 <div className="mb-8">
-                  {pendingPropertyInvitations.length === 0 && pendingInvites.length === 0 ? (
-                    <NoPropertiesInviteCard onInviteValidated={(propertyInfo) => {
-                      // Handle the validated property info
-                      console.log('Validated property info:', propertyInfo);
-                      toast.success(`Found property: ${propertyInfo.propertyName}`);
-                    }} />
-                  ) : (
-                    <div className="bg-yellow-50 rounded-xl border border-yellow-200 p-6 text-center">
-                      <div className="w-12 h-12 bg-yellow-100 rounded-full flex items-center justify-center mx-auto mb-3">
-                        <BellIcon className="w-6 h-6 text-yellow-600" />
-                      </div>
-                      <h3 className="text-lg font-semibold text-gray-900 mb-2">Pending Invitations</h3>
-                      <p className="text-gray-600">
-                        You have pending property invitations above. Accept them to start managing your properties.
-                      </p>
-                    </div>
-                  )}
+                  <EmptyStateCard
+                    title="No properties yet"
+                    message="Properties are added during account setup. If you need to add a property, please contact support or create a new account."
+                    actionLabel=""
+                    onAction={undefined}
+                  />
                 </div>
               ) : (
                 <div className="mb-8">
@@ -696,26 +425,6 @@
                   )}
                 </>
               )}
-
-              {/* Enhanced Action Buttons */}
-              <div className="max-w-7xl mx-auto px-4 sm:px-6 lg:px-8 py-6">
-                <div className="grid grid-cols-1 md:grid-cols-3 gap-4 mb-8">
-                  {/* Existing buttons */}
-                  
-                  {/* QR Code Scanner Button */}
-                  <Button
-                    onClick={() => setShowQRScanner(true)}
-                    variant="outline"
-                    className="flex items-center justify-center gap-2 p-4 h-auto"
-                  >
-                    <QrCodeIcon className="w-6 h-6 text-orange-600" />
-                    <div className="text-left">
-                      <div className="font-semibold text-gray-900">Scan QR Code</div>
-                      <div className="text-sm text-gray-600">Join a new property</div>
-                    </div>
-                  </Button>
-                </div>
-              </div>
             </>
           )}
           
@@ -786,13 +495,6 @@
         </div>
       </main>
 
-      {/* QR Scanner Modal */}
-      <QRScanner
-        isOpen={showQRScanner}
-        onClose={() => setShowQRScanner(false)}
-        onScan={handleQRScan}
-        isLoading={processingQR}
-      />
     </div>
   );
 };
