--- conflicted
+++ resolved
@@ -12,15 +12,14 @@
       return isSignedIn() && request.auth.uid == userId;
     }
     
-    // Simplified role checking with fallback to user document
+    function getUserData() {
+      return get(/databases/$(database)/documents/users/$(request.auth.uid)).data;
+    }
+
     function isUserRole(role) {
-      // First try custom claims (if available)
-      return isSignedIn() && (
-        (request.auth.token.keys().hasAny(['userType']) && request.auth.token.userType == role) ||
-        // Fallback to reading user document (less efficient but works)
-        (get(/databases/$(database)/documents/users/$(request.auth.uid)).data.userType == role) ||
-        (get(/databases/$(database)/documents/users/$(request.auth.uid)).data.role == role)
-      );
+      // Check both 'userType' and 'role' fields for broader compatibility
+      let userData = getUserData();
+      return isSignedIn() && (userData.userType == role || userData.role == role);
     }
 
     function isLandlord() { 
@@ -43,24 +42,15 @@
     }
 
     function isPropertyTenant(propertyId) {
-      // Simplified check - if user is a tenant and signed in, allow for now
-      // TODO: Implement proper tenant-property relationship checking
-      return isTenant();
+      let userData = getUserData();
+      // Check both direct propertyId and properties array
+      return isTenant() && 
+             (userData.propertyId == propertyId || 
+              (userData.properties != null && propertyId in userData.properties));
     }
 
     function isAdmin() {
       return isUserRole('admin');
-    }
-
-    // --- DEMO UTILITY FUNCTIONS ---
-    function isDemoProperty() {
-      return request.resource.data.keys().hasAny(['isDemo']) && 
-             request.resource.data.isDemo == true;
-    }
-
-    function isReadingDemoProperty() {
-      return resource.data.keys().hasAny(['isDemo']) && 
-             resource.data.isDemo == true;
     }
 
     // --- DATA VALIDATION FUNCTIONS ---
@@ -86,7 +76,7 @@
       return (isTenant() && 
               data.status == 'accepted' && 
               data.tenantId == request.auth.uid &&
-              existingData.tenantEmail == request.auth.token.email) ||
+              existingData.tenantEmail == getUserData().email) ||
              // Landlord revoking the invite
              (isLandlord() &&
               isPropertyOwner(existingData.propertyId) &&
@@ -110,39 +100,41 @@
 
     // --- RULES ---
 
-    // Users Collection - Allow broader access for development
+    // Users Collection
     match /users/{userId} {
-      allow read: if isSignedIn();
+      allow read, update: if isOwner(userId) || isAdmin();
       allow create: if isSignedIn();
-      allow update: if isOwner(userId) || isAdmin();
     }
 
     // Tenant Profiles Collection
     match /tenantProfiles/{tenantId} {
-      allow read: if isSignedIn();
+      // Tenants can read/update their own profile, landlords can read their tenants' profiles, admins can access all
+      allow read: if isOwner(tenantId) || 
+                     (isLandlord() && resource.data.landlordId == request.auth.uid) ||
+                     isAdmin();
       allow create: if isOwner(tenantId) && isTenant();
-      allow update: if isOwner(tenantId) || isAdmin();
+      allow update: if isOwner(tenantId) || 
+                       (isLandlord() && resource.data.landlordId == request.auth.uid) ||
+                       isAdmin();
       allow delete: if isOwner(tenantId) || isAdmin();
     }
 
-    // Properties Collection - Simplified for development
+    // Properties Collection
     match /properties/{propertyId} {
-      // Allow reading demo properties by anyone (for invite code validation)
-      allow get: if isReadingDemoProperty() || isSignedIn();
-      
-      // Allow listing properties for signed-in users (simplified for development)
-      allow list: if isSignedIn();
-      
-      // Allow creating properties for landlords/admins
+      // Allow individual document reads for property owners, managers, tenants, and admins
+      allow get: if isSignedIn() && ((isLandlord() && resource.data.landlordId == request.auth.uid) || isPropertyManager(propertyId) || isPropertyTenant(propertyId) || isAdmin());
+      // Allow listing properties for landlords (they can query their own properties)
+      allow list: if isSignedIn() && (isLandlord() || isAdmin());
       allow create: if isSignedIn() && (isLandlord() || isAdmin());
-      
       allow update: if isSignedIn() && (isPropertyOwner(propertyId) || isPropertyManager(propertyId) || isAdmin());
       allow delete: if isSignedIn() && (isPropertyOwner(propertyId) || isAdmin());
     }
 
-    // Tickets Collection - Simplified permissions
+    // Tickets Collection
     match /tickets/{ticketId} {
-      allow read, update: if isSignedIn();
+      // Submitted by user, or owner/manager of the property can read/update.
+      allow read, update: if isSignedIn() && (isOwner(resource.data.submittedBy) || isPropertyOwner(resource.data.propertyId) || isPropertyManager(resource.data.propertyId) || isAdmin());
+      // Any signed-in user can create a ticket.
       allow create: if isSignedIn(); 
     }
 
@@ -171,20 +163,12 @@
     // Conversations Collection - for real-time messaging
     match /conversations/{conversationId} {
       function isParticipant() {
-<<<<<<< HEAD
-        return isSignedIn() && request.auth.uid in resource.data.participants;
-=======
         return isSignedIn() && request.auth.uid in resource.data.participants[].id;
->>>>>>> b6d39a6f
       }
 
       function isValidParticipant() {
         return isSignedIn() && 
-<<<<<<< HEAD
-               request.auth.uid in request.resource.data.participants;
-=======
                request.auth.uid in request.resource.data.participants[].id;
->>>>>>> b6d39a6f
       }
 
       // Read conversations if user is a participant
@@ -204,21 +188,13 @@
     match /messages/{messageId} {
       function isMessageParticipant() {
         let conversation = get(/databases/$(database)/documents/conversations/$(resource.data.conversationId)).data;
-<<<<<<< HEAD
-        return isSignedIn() && request.auth.uid in conversation.participants;
-=======
         return isSignedIn() && request.auth.uid in conversation.participants[].id;
->>>>>>> b6d39a6f
       }
 
       function canCreateMessage() {
         let conversation = get(/databases/$(database)/documents/conversations/$(request.resource.data.conversationId)).data;
         return isSignedIn() && 
-<<<<<<< HEAD
-               request.auth.uid in conversation.participants &&
-=======
                request.auth.uid in conversation.participants[].id &&
->>>>>>> b6d39a6f
                request.resource.data.senderId == request.auth.uid;
       }
 
@@ -234,23 +210,5 @@
       // Delete messages if user is the sender
       allow delete: if isSignedIn() && resource.data.senderId == request.auth.uid;
     }
-<<<<<<< HEAD
-
-    // Notifications Collection
-    match /notifications/{notificationId} {
-      // Users can read their own notifications
-      allow read: if isSignedIn() && resource.data.userId == request.auth.uid;
-      
-      // Users can update their own notifications (mark as read, etc.)
-      allow update: if isSignedIn() && resource.data.userId == request.auth.uid;
-      
-      // System/functions can create notifications for users
-      allow create: if isSignedIn();
-      
-      // Users can delete their own notifications
-      allow delete: if isSignedIn() && resource.data.userId == request.auth.uid;
-    }
-=======
->>>>>>> b6d39a6f
   }
 }