--- conflicted
+++ resolved
@@ -124,18 +124,10 @@
       setInviteCode(shortCode);
       
       toast.success(`Invitation sent successfully! Tenant can use code: ${shortCode}`);
-<<<<<<< HEAD
         
         if (onInviteSuccess) {
           onInviteSuccess();
         }
-=======
-      
-      if (onInviteSuccess) {
-        onInviteSuccess();
-
-      }
->>>>>>> 13cec416
       
     } catch (error: any) {
       console.error('Error creating invite:', error);
