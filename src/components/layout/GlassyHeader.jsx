import React, { useState, useEffect, useRef } from 'react';
import { Link, useLocation, useNavigate } from 'react-router-dom';
// Comment out the problematic import and use regular React components instead 
// import { SafeMotion, AnimatePresence } from '../shared/SafeMotion';
import { UIComponentErrorBoundary } from '../shared/ErrorBoundary';
import { useAuth } from '../../context/AuthContext';
import { useDemoMode } from '../../context/DemoModeContext';
import { useConnection } from '../../context/ConnectionContext';
import NotificationBell from '../notifications/NotificationBell';
import NotificationPanel from './NotificationPanel';
import NotificationErrorBoundary from '../shared/NotificationErrorBoundary';
import { UserCircleIcon, WifiIcon, SignalSlashIcon, ExclamationTriangleIcon, ArrowLeftOnRectangleIcon, ChevronDownIcon } from '@heroicons/react/24/outline';
import Logo from '../../assets/images/logo.svg';
import './GlassyHeader.css';

/**
 * Universal GlassyHeader - A modern, responsive header that adapts based on user authentication status
 * 
 * Features:
 * - Transparency that changes on scroll for public pages
 * - Glassy/frosted glass effect
 * - Dashboard header functionality for authenticated users
 * - Responsive design with mobile support
 * - Dynamic height measurement to prevent content overlap
 * - Notification system integration
 * - User profile dropdown
 */
const GlassyHeader = () => {
  // Routing
  const location = useLocation();
  const navigate = useNavigate();
  
  // Authentication and user state
  const { currentUser, userProfile, logout, isLandlord, isTenant, isContractor } = useAuth();
  const { isDemoMode, toggleDemoMode } = useDemoMode();
  const { getOfflineStatus } = useConnection();
  
  // UI state
  const [isScrolled, setIsScrolled] = useState(true);
  const [mobileMenuOpen, setMobileMenuOpen] = useState(false);
  const [notificationPanelOpen, setNotificationPanelOpen] = useState(false);
  const [isProfileOpen, setIsProfileOpen] = useState(false);
  const [isWaitlistDropdownOpen, setIsWaitlistDropdownOpen] = useState(false);
  const [headerHeight, setHeaderHeight] = useState(0);
  
  // References
  const headerRef = useRef(null);
  const dropdownRef = useRef(null);
  const waitlistDropdownRef = useRef(null);
  
  // Determine if we're in a dashboard view
  const isDashboardView = location.pathname.includes('/dashboard') || 
                        location.pathname.includes('/profile') ||
                        location.pathname.includes('/landlord/') ||
                        location.pathname.includes('/tenant/') ||
                        location.pathname.includes('/contractor/') ||
                        location.pathname.includes('/maintenance/') ||
                        location.pathname.includes('/settings') ||
                        location.pathname.includes('/notifications');
  
  // Get connection status
  const connectionStatus = getOfflineStatus ? getOfflineStatus() : 'online';

  // Handle scroll effect for transparency
  useEffect(() => {
    const handleScroll = () => {
      setIsScrolled(window.scrollY >= 0);
    };
    
    // Check initial scroll position
    handleScroll();
    
    window.addEventListener('scroll', handleScroll);
    return () => window.removeEventListener('scroll', handleScroll);
  }, []);

  // Measure header height for spacer
  useEffect(() => {
    const updateHeaderHeight = () => {
      if (headerRef.current) {
        const height = headerRef.current.offsetHeight;
        setHeaderHeight(height);
      }
    };

    updateHeaderHeight();
    window.addEventListener('resize', updateHeaderHeight);
    
    return () => window.removeEventListener('resize', updateHeaderHeight);
  }, [mobileMenuOpen, notificationPanelOpen, isProfileOpen]);

  // Close dropdowns when clicking outside
  useEffect(() => {
    const handleClickOutside = (event) => {
      if (dropdownRef.current && !dropdownRef.current.contains(event.target)) {
        setIsProfileOpen(false);
      }
      if (waitlistDropdownRef.current && !waitlistDropdownRef.current.contains(event.target)) {
        setIsWaitlistDropdownOpen(false);
      }
    };
    
    document.addEventListener('mousedown', handleClickOutside);
    return () => document.removeEventListener('mousedown', handleClickOutside);
  }, []);

  // Handle logout
  const handleLogout = async () => {
    setIsProfileOpen(false);
    try {
      await logout();
      navigate('/propagentic/new');
    } catch (error) {
      console.error("Logout failed:", error);
    }
  };

  // Get dashboard title based on user type
  const getDashboardTitle = () => {
    if (!userProfile) return 'Dashboard';
    
    if (isLandlord && isLandlord()) {
      return 'Landlord Dashboard';
    } else if (isTenant && isTenant()) {
      return 'Tenant Dashboard';
    } else if (isContractor && isContractor()) {
      return 'Contractor Dashboard';
    }
    
    return 'Dashboard';
  };

  // Offline indicator styles based on connection status
  const getConnectionStatusIndicator = () => {
    if (connectionStatus === 'online') {
      return null; // Don't show indicator when online
    }
    
    if (connectionStatus === 'service-disruption') {
      return (
        <div className="flex items-center px-3 py-1 bg-yellow-100 text-yellow-800 rounded-full mr-2">
          <ExclamationTriangleIcon className="h-4 w-4 mr-1" />
          <span className="text-xs font-medium">Service Disruption</span>
        </div>
      );
    }
    
    return (
      <div className="flex items-center px-3 py-1 bg-red-100 text-red-800 rounded-full mr-2">
        <SignalSlashIcon className="h-4 w-4 mr-1" />
        <span className="text-xs font-medium">Offline Mode</span>
      </div>
    );
  };

  // Render different header based on route
  const renderHeader = () => {
    if (isDashboardView && currentUser) {
      // Dashboard header for authenticated users
      return (
        <header
          ref={headerRef}
          className="flex justify-between items-center p-4 bg-white border-b border-slate-200 sticky top-0 z-10"
        >
          {/* Left side: Page title */}
          <div className="flex items-center">
            <h1 className="text-lg font-semibold text-slate-800">{getDashboardTitle()}</h1>
          </div>

          {/* Right side: Connection status, Demo mode toggle, and Notifications and Profile Dropdown */}
          <div className="flex items-center space-x-4">
            {/* Connection status indicator */}
            {getConnectionStatusIndicator()}
            
            {/* Demo Mode Toggle */}
            {isDemoMode !== undefined && (
              <button
                onClick={toggleDemoMode}
                className={`px-3 py-1 text-xs font-medium rounded-full ${
                  isDemoMode 
                    ? 'bg-primary text-white hover:bg-primary-dark' 
                    : 'bg-gray-200 text-gray-700 hover:bg-gray-300'
                }`}
              >
                {isDemoMode ? 'Demo Mode: ON' : 'Demo Mode: OFF'}
              </button>
            )}

            {/* Notification Bell */}
            <NotificationErrorBoundary>
              <NotificationBell onClick={() => setNotificationPanelOpen(true)} />
            </NotificationErrorBoundary>

            {/* Profile Dropdown */}
            <div className="relative ml-3" ref={dropdownRef}>
              <div>
                <button
                  type="button"
                  className="bg-white rounded-full flex text-sm focus:outline-none focus:ring-2 focus:ring-offset-2 focus:ring-primary"
                  id="user-menu-button"
                  aria-expanded={isProfileOpen}
                  aria-haspopup="true"
                  onClick={() => setIsProfileOpen(!isProfileOpen)}
                >
                  <span className="sr-only">Open user menu</span>
                  <UserCircleIcon className="h-8 w-8 rounded-full text-gray-600" />
                </button>
              </div>

              {isProfileOpen && (
                <div
                  className="origin-top-right absolute right-0 mt-2 w-48 rounded-md shadow-lg py-1 bg-white ring-1 ring-black ring-opacity-5 focus:outline-none z-50"
                  role="menu"
                  aria-orientation="vertical"
                  aria-labelledby="user-menu-button"
                  tabIndex="-1"
                >
                  <Link
<<<<<<< HEAD
                    to="/profile"
=======
                    to="/u/profile"
>>>>>>> d31ef922
                    className="flex items-center px-4 py-2 text-sm text-gray-700 hover:bg-gray-100"
                    role="menuitem"
                    onClick={() => setIsProfileOpen(false)}
                  >
                    <UserCircleIcon className="w-4 h-4 mr-2" /> Your Profile
                  </Link>
                  <button
                    onClick={handleLogout}
                    className="flex items-center w-full text-left px-4 py-2 text-sm text-gray-700 hover:bg-gray-100"
                    role="menuitem"
                  >
                    <ArrowLeftOnRectangleIcon className="w-4 h-4 mr-2" /> Sign out
                  </button>
                </div>
              )}
            </div>

            {/* Notification Panel */}
            <NotificationErrorBoundary>
              <NotificationPanel 
                isOpen={notificationPanelOpen} 
                onClose={() => setNotificationPanelOpen(false)} 
              />
            </NotificationErrorBoundary>
          </div>
        </header>
      );
    } else {
      // Public glassy header with transparency effects
      return (
        <header
          ref={headerRef}
          className={`transparent-header ${isScrolled ? 'header-scrolled' : ''}`}
          style={{
            position: 'fixed',
            top: 0,
            left: 0,
            right: 0,
            zIndex: 40,
            transition: 'all 0.3s ease',
          }}
        >
          <div className="container mx-auto px-4 sm:px-6 lg:px-8">
            <div className="flex justify-between items-center py-4">
              {/* Logo and Brand */}
              <Link to="/propagentic/new" className="flex items-center space-x-3">
                <img src={Logo} alt="Propagentic Logo" className="h-8 w-auto" />
                <span className="text-xl font-bold text-white">Propagentic</span>
              </Link>
              
              {/* Desktop Navigation */}
              <nav className="hidden md:flex items-center space-x-8">
                <NavLink to="/propagentic/new">Home</NavLink>
                <NavLink to="/pricing">Pricing</NavLink>
                <NavLink to="/about">About</NavLink>
                
                {/* Waitlist Dropdown */}
                <div className="relative" ref={waitlistDropdownRef}>
                  <button
                    onClick={() => setIsWaitlistDropdownOpen(!isWaitlistDropdownOpen)}
                    className="flex items-center text-white text-sm font-medium hover:text-white/80 transition-colors"
                  >
                    Waitlist
                    <ChevronDownIcon className={`ml-1 h-4 w-4 transition-transform ${isWaitlistDropdownOpen ? 'rotate-180' : ''}`} />
                  </button>
                  
                  {isWaitlistDropdownOpen && (
                    <div className="absolute top-full left-0 mt-2 w-48 bg-white rounded-lg shadow-lg border border-gray-200 py-2 z-50">
                      <Link
                        to="/contractor-registration"
                        className="block px-4 py-2 text-sm text-gray-700 hover:bg-gray-100 transition-colors"
                        onClick={() => setIsWaitlistDropdownOpen(false)}
                      >
                        Contractor Waitlist
                      </Link>
                      <Link
                        to="/landlord-waitlist"
                        className="block px-4 py-2 text-sm text-gray-700 hover:bg-gray-100 transition-colors"
                        onClick={() => setIsWaitlistDropdownOpen(false)}
                      >
                        Landlord Waitlist
                      </Link>
                    </div>
                  )}
                </div>
                
                <NavLink to="/demo/pitchdeck">Demo</NavLink>
                <div className="ml-4 flex items-center space-x-3">
                  {currentUser ? (
                    <Link 
                      to="/dashboard" 
                      className={`px-4 py-2 rounded-full text-sm font-medium transition-colors ${
                        isScrolled
                          ? 'bg-primary text-white hover:bg-primary-dark shadow-md' 
                          : 'bg-white/10 hover:bg-white/20 text-white backdrop-blur-sm'
                      }`}
                    >
                      Dashboard
                    </Link>
                  ) : (
                    <>
                      <Link 
                        to="/login" 
                        className="text-white text-sm font-medium hover:text-white/80 transition-colors"
                      >
                        Log In
                      </Link>
                      <Link 
                        to="/signup" 
                        className={`px-4 py-2 rounded-full text-sm font-medium transition-colors ${
                          isScrolled
                            ? 'bg-primary text-white hover:bg-primary-dark shadow-md' 
                            : 'bg-white/10 hover:bg-white/20 text-white backdrop-blur-sm'
                        }`}
                      >
                        Sign Up
                      </Link>
                    </>
                  )}
                </div>
              </nav>
              
              {/* Mobile Menu Button */}
              <div className="md:hidden">
                <button
                  onClick={() => setMobileMenuOpen(!mobileMenuOpen)}
                  className="text-white p-2 focus:outline-none focus:ring-2 focus:ring-inset focus:ring-white"
                >
                  <span className="sr-only">Open menu</span>
                  {mobileMenuOpen ? (
                    <svg className="h-6 w-6" xmlns="http://www.w3.org/2000/svg" fill="none" viewBox="0 0 24 24" stroke="currentColor">
                      <path strokeLinecap="round" strokeLinejoin="round" strokeWidth={2} d="M6 18L18 6M6 6l12 12" />
                    </svg>
                  ) : (
                    <svg className="h-6 w-6" xmlns="http://www.w3.org/2000/svg" fill="none" viewBox="0 0 24 24" stroke="currentColor">
                      <path strokeLinecap="round" strokeLinejoin="round" strokeWidth={2} d="M4 6h16M4 12h16M4 18h16" />
                    </svg>
                  )}
                </button>
              </div>
            </div>
          </div>
          
          {/* Mobile Menu - Animated */}
          {mobileMenuOpen && (
            <div className="md:hidden bg-primary-700/95 backdrop-blur-lg border-b border-primary-600/50">
              <div className="px-4 pt-2 pb-4 space-y-1 sm:px-6">
                <MobileNavLink to="/propagentic/new" onClick={() => setMobileMenuOpen(false)}>Home</MobileNavLink>
                <MobileNavLink to="/pricing" onClick={() => setMobileMenuOpen(false)}>Pricing</MobileNavLink>
                <MobileNavLink to="/about" onClick={() => setMobileMenuOpen(false)}>About</MobileNavLink>
                
                {/* Mobile Waitlist Links */}
                <div className="py-2">
                  <div className="text-white/60 text-xs font-medium uppercase tracking-wide mb-2 px-3">Waitlist</div>
                  <MobileNavLink to="/contractor-registration" onClick={() => setMobileMenuOpen(false)}>Contractor Waitlist</MobileNavLink>
                  <MobileNavLink to="/landlord-waitlist" onClick={() => setMobileMenuOpen(false)}>Landlord Waitlist</MobileNavLink>
                </div>
                
                <MobileNavLink to="/demo/pitchdeck" onClick={() => setMobileMenuOpen(false)}>Demo</MobileNavLink>
                <div className="pt-4 flex flex-col space-y-3">
                  {currentUser ? (
                    <Link 
                      to="/dashboard" 
                      className="text-center bg-primary text-white py-2 px-4 rounded-lg text-sm font-medium hover:bg-primary-dark transition-colors"
                      onClick={() => setMobileMenuOpen(false)}
                    >
                      Dashboard
                    </Link>
                  ) : (
                    <>
                      <Link 
                        to="/login" 
                        className="text-center text-white py-2 text-sm font-medium hover:bg-primary-600/50 rounded-lg transition-colors"
                        onClick={() => setMobileMenuOpen(false)}
                      >
                        Log In
                      </Link>
                      <Link 
                        to="/signup" 
                        className="text-center bg-primary text-white py-2 px-4 rounded-lg text-sm font-medium hover:bg-primary-dark transition-colors"
                        onClick={() => setMobileMenuOpen(false)}
                      >
                        Sign Up
                      </Link>
                    </>
                  )}
                </div>
              </div>
            </div>
          )}
        </header>
      );
    }
  };

  // Skip header entirely for certain pages that have their own headers (after all hooks have been called)
  if (location.pathname === '/maintenance/ai-chat' || location.pathname === '/tenant/dashboard') {
    return null;
  }

  return (
    <UIComponentErrorBoundary componentName="GlassyHeader">
      {renderHeader()}
      
      {/* Spacer to prevent content from hiding under the fixed header */}
      <div style={{ height: `${headerHeight}px` }}></div>
    </UIComponentErrorBoundary>
  );
};

// Desktop navigation link for public header
const NavLink = ({ to, children }) => (
  <Link
    to={to}
    className="text-white text-sm font-medium hover:text-white/80 transition-colors"
  >
    {children}
  </Link>
);

// Mobile navigation link for public header
const MobileNavLink = ({ to, children, onClick }) => (
  <Link
    to={to}
    className="block text-white py-2 text-base font-medium hover:bg-indigo-800/50 rounded-lg px-3 transition-colors"
    onClick={onClick}
  >
    {children}
  </Link>
);

export default GlassyHeader; <|MERGE_RESOLUTION|>--- conflicted
+++ resolved
@@ -216,11 +216,7 @@
                   tabIndex="-1"
                 >
                   <Link
-<<<<<<< HEAD
-                    to="/profile"
-=======
                     to="/u/profile"
->>>>>>> d31ef922
                     className="flex items-center px-4 py-2 text-sm text-gray-700 hover:bg-gray-100"
                     role="menuitem"
                     onClick={() => setIsProfileOpen(false)}
