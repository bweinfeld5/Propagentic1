<<<<<<< HEAD
import React, { useState, useEffect, useCallback } from 'react';
import { Link, useNavigate } from 'react-router-dom';
import { useAuth } from '../context/AuthContext.jsx';
import { EyeIcon, EyeSlashIcon } from '@heroicons/react/24/outline';
import { getAuthErrorMessage } from '../utils/authHelpers';
import { unifiedInviteCodeService } from '../services/unifiedInviteCodeService';

const RegisterPage = ({ initialRole, isPremium }) => {
  // Form state
  const [formData, setFormData] = useState({
    fullName: '',
    email: '',
    phoneNumber: '',
    password: '',
    confirmPassword: '',
    role: initialRole || 'tenant',
    inviteCode: '',
    companyName: '',
    specialties: [],
    rememberMe: false
  });

  const [formState, setFormState] = useState({
    loading: false,
    error: '',
    success: false,
    showPassword: false,
    showConfirmPassword: false,
    validationErrors: {},
    hasInteracted: false,
    isCodeValidating: false,
    codeValidationResult: null
  });

  const { register, fetchUserProfile } = useAuth();
  const navigate = useNavigate();

  // Debounced invite code validation
  useEffect(() => {
    if (formData.role !== 'tenant' || formData.inviteCode.length < 6) {
      setFormState(prev => ({ ...prev, codeValidationResult: null }));
      return;
    }

    setFormState(prev => ({ ...prev, isCodeValidating: true, codeValidationResult: null }));

    const handler = setTimeout(async () => {
      try {
        const result = await unifiedInviteCodeService.validateInviteCode(formData.inviteCode);
        setFormState(prev => ({ ...prev, codeValidationResult: result, isCodeValidating: false }));
      } catch (error) {
        setFormState(prev => ({
          ...prev,
          codeValidationResult: { isValid: false, message: 'Error validating code.' },
          isCodeValidating: false
        }));
      }
    }, 750); // 750ms debounce delay

    return () => {
      clearTimeout(handler);
    };
  }, [formData.inviteCode, formData.role]);

  // Specialty options for contractors
  const specialtyOptions = [
    { id: 'plumbing', label: 'Plumbing' },
    { id: 'electrical', label: 'Electrical' },
    { id: 'hvac', label: 'HVAC' },
    { id: 'carpentry', label: 'Carpentry' },
    { id: 'painting', label: 'Painting' },
    { id: 'roofing', label: 'Roofing' },
    { id: 'landscaping', label: 'Landscaping' },
    { id: 'general', label: 'General' }
  ];

  // Real-time validation
  const validateField = useCallback((field, value) => {
    switch (field) {
      case 'fullName':
        return value.length < 2 ? 'Name must be at least 2 characters' : '';
      case 'email':
        const emailRegex = /^[^\s@]+@[^\s@]+\.[^\s@]+$/;
        return !emailRegex.test(value) ? 'Please enter a valid email address' : '';
      case 'password':
        if (value.length < 6) return 'Password must be at least 6 characters';
        return '';
      case 'confirmPassword':
        return value !== formData.password ? 'Passwords do not match' : '';
      case 'specialties':
        return formData.role === 'contractor' && value.length === 0 ? 'Select at least one specialty' : '';
      default:
        return '';
    }
  }, [formData.password, formData.role]);

  // Handle input changes with validation
  const handleInputChange = useCallback((field, value) => {
    setFormData(prev => ({ ...prev, [field]: value }));
    
    if (formState.hasInteracted) {
      const error = validateField(field, value);
      setFormState(prev => ({
        ...prev,
        validationErrors: { ...prev.validationErrors, [field]: error }
      }));
    }
  }, [formState.hasInteracted, validateField]);

  // Handle role change with animation
  const handleRoleChange = useCallback((newRole) => {
    setFormData(prev => ({ 
      ...prev, 
      role: newRole, 
      companyName: '', 
      specialties: [] 
    }));
  }, []);

  // Handle specialty toggle
  const handleSpecialtyToggle = useCallback((specialtyId) => {
    setFormData(prev => ({
      ...prev,
      specialties: prev.specialties.includes(specialtyId)
        ? prev.specialties.filter(id => id !== specialtyId)
        : [...prev.specialties, specialtyId]
    }));
  }, []);

  // Submit handler
  const handleSubmit = async (e) => {
    e.preventDefault();
    setFormState(prev => ({ ...prev, hasInteracted: true }));

    // Validate all fields
    const errors = {};
    errors.fullName = validateField('fullName', formData.fullName);
    errors.email = validateField('email', formData.email);
    errors.password = validateField('password', formData.password);
    errors.confirmPassword = validateField('confirmPassword', formData.confirmPassword);
    
    if (formData.role === 'contractor') {
      errors.specialties = validateField('specialties', formData.specialties);
    }
    
    // Also validate invite code if tenant
    if (formData.role === 'tenant') {
      if (!formData.inviteCode) {
        errors.inviteCode = 'An invite code is required for tenants.';
      } else if (!formState.codeValidationResult?.isValid) {
        errors.inviteCode = formState.codeValidationResult?.message || 'This invite code is not valid.';
      }
    }

    const hasErrors = Object.values(errors).some(error => error);
    setFormState(prev => ({ ...prev, validationErrors: errors }));

    if (hasErrors) return;

    setFormState(prev => ({ ...prev, loading: true, error: '', success: false }));

    try {
      const userCredential = await register(
        formData.email, 
        formData.password, 
        formData.role, 
        {
          fullName: formData.fullName,
          phoneNumber: formData.phoneNumber || null,
          companyName: formData.role === 'contractor' ? formData.companyName : null,
          specialties: formData.role === 'contractor' ? formData.specialties : null,
          isPremium
        }
      );

      // After user is created, if they are a tenant with a valid code, redeem it.
      if (formData.role === 'tenant' && formState.codeValidationResult?.isValid) {
        await unifiedInviteCodeService.redeemInviteCode(formData.inviteCode);
      }

      await fetchUserProfile(userCredential.user.uid);
      setFormState(prev => ({ ...prev, success: true }));

      // Redirect after success animation
      setTimeout(() => {
        const redirectPath = formData.role === 'landlord' ? '/landlord-onboarding' :
                           formData.role === 'contractor' ? '/contractor-onboarding' : 
                           '/onboarding';
        navigate(redirectPath);
      }, 1500);

    } catch (error) {
      setFormState(prev => ({ 
        ...prev, 
        error: error.message || 'Failed to create account. Please try again.',
        success: false 
      }));
    } finally {
      setFormState(prev => ({ ...prev, loading: false }));
    }
  };

  const { loading, error, success, showPassword, showConfirmPassword, validationErrors, isCodeValidating, codeValidationResult } = formState;

  return (
    <div className="min-h-screen relative overflow-hidden">
      {/* Stunning gradient background with flowing curves - Orange theme */}
      <div className="absolute inset-0 z-0">
        <div 
          className="absolute inset-0"
          style={{
            background: `
              radial-gradient(ellipse 800px 600px at 20% 80%, rgba(251, 146, 60, 0.4) 0%, transparent 50%),
              radial-gradient(ellipse 600px 800px at 80% 20%, rgba(249, 115, 22, 0.4) 0%, transparent 50%),
              radial-gradient(ellipse 400px 600px at 60% 60%, rgba(245, 101, 101, 0.3) 0%, transparent 50%),
              radial-gradient(ellipse 500px 400px at 40% 40%, rgba(251, 191, 36, 0.3) 0%, transparent 50%),
              radial-gradient(ellipse 700px 500px at 10% 10%, rgba(252, 211, 77, 0.3) 0%, transparent 50%),
              linear-gradient(135deg, #f97316 0%, #ea580c 100%)
            `
          }}
        />
        {/* Flowing curves overlay */}
        <svg className="absolute inset-0 w-full h-full" viewBox="0 0 1200 800" preserveAspectRatio="xMidYMid slice">
          <path
            d="M0,400 Q300,300 600,400 T1200,400 L1200,800 L0,800 Z"
            fill="url(#gradient1)"
            fillOpacity="0.1"
          />
          <path
            d="M0,500 Q400,350 800,500 T1200,500 L1200,800 L0,800 Z"
            fill="url(#gradient2)"
            fillOpacity="0.15"
          />
          <defs>
            <linearGradient id="gradient1" x1="0%" y1="0%" x2="100%" y2="0%">
              <stop offset="0%" stopColor="#f97316" />
              <stop offset="50%" stopColor="#fb923c" />
              <stop offset="100%" stopColor="#fbbf24" />
            </linearGradient>
            <linearGradient id="gradient2" x1="0%" y1="0%" x2="100%" y2="0%">
              <stop offset="0%" stopColor="#ea580c" />
              <stop offset="50%" stopColor="#f97316" />
              <stop offset="100%" stopColor="#fbbf24" />
            </linearGradient>
          </defs>
        </svg>
      </div>

      {/* PropAgentic logo */}
      <div className="absolute top-8 left-8 z-20">
        <Link to="/" className="text-white text-xl font-bold tracking-tight hover:opacity-80 transition-opacity">
          propagentic
        </Link>
      </div>

      {/* Main content */}
      <div className="relative z-10 min-h-screen flex items-center justify-center p-4">
        <div className="w-full max-w-md">
          {/* Success state */}
          {success && (
            <div className="bg-white rounded-xl shadow-2xl p-8 text-center animate-in fade-in duration-500">
              <div className="w-16 h-16 bg-green-100 rounded-full flex items-center justify-center mx-auto mb-4">
                <svg className="w-8 h-8 text-green-600" fill="none" stroke="currentColor" viewBox="0 0 24 24">
                  <path strokeLinecap="round" strokeLinejoin="round" strokeWidth={2} d="M5 13l4 4L19 7" />
                </svg>
              </div>
              <h2 className="text-2xl font-bold text-gray-900 mb-2">Account created!</h2>
              <p className="text-gray-600">Redirecting to your dashboard...</p>
            </div>
          )}

          {/* Main form */}
          {!success && (
            <div className="bg-white rounded-xl shadow-2xl p-8 backdrop-blur-sm border border-white/20">
              <div className="text-center mb-8">
                <h1 className="text-3xl font-bold text-gray-900 mb-2">Create your account</h1>
                <p className="text-gray-600">Join PropAgentic to manage your properties</p>
              </div>

              {/* Error message */}
              {error && (
                <div className="mb-6 p-4 bg-red-50 border border-red-200 rounded-lg text-red-700 text-sm animate-in slide-in-from-top duration-300">
                  {error}
                </div>
              )}

              {/* Premium indicator */}
              {isPremium && (
                <div className="mb-6 p-4 bg-orange-50 border border-orange-200 rounded-lg text-orange-700 text-sm">
                  <strong>Premium Account:</strong> Enhanced features included
                </div>
              )}

              {/* Role selection */}
              <div className="mb-6">
                <label className="block text-sm font-medium text-gray-700 mb-3">I am a:</label>
                <div className="grid grid-cols-3 gap-3">
                  {['tenant', 'landlord', 'contractor'].map((role) => (
                    <button
                      key={role}
                      type="button"
                      onClick={() => handleRoleChange(role)}
                      className={`py-3 px-4 text-sm font-medium rounded-lg border-2 transition-all duration-200 ${
                        formData.role === role
                          ? 'border-orange-500 bg-orange-50 text-orange-700 shadow-md transform scale-105'
                          : 'border-gray-200 bg-white text-gray-700 hover:border-gray-300 hover:bg-gray-50'
                      }`}
                    >
                      {role.charAt(0).toUpperCase() + role.slice(1)}
                    </button>
                  ))}
                </div>
              </div>

              <form onSubmit={handleSubmit} className="space-y-6">
                {/* Invite Code for Tenants */}
                {formData.role === 'tenant' && (
                  <div className="animate-in slide-in-from-top duration-500">
                    <label htmlFor="inviteCode" className="block text-sm font-medium text-gray-700 mb-2">
                      Invite Code <span className="text-gray-400">(required for tenants)</span>
                    </label>
                    <input
                      id="inviteCode"
                      type="text"
                      value={formData.inviteCode}
                      onChange={(e) => handleInputChange('inviteCode', e.target.value.toUpperCase())}
                      className={`w-full px-4 py-3 border rounded-lg focus:ring-2 focus:ring-orange-500 focus:border-orange-500 transition-all duration-200 bg-gray-50 ${
                        validationErrors.inviteCode ? 'border-red-300' : 'border-gray-300'
                      }`}
                      placeholder="Enter code from your landlord"
                    />
                    {/* Validation feedback */}
                    {isCodeValidating && (
                      <div className="mt-2 flex items-center text-sm text-gray-500">
                        <svg className="animate-spin -ml-1 mr-2 h-4 w-4 text-gray-400" fill="none" viewBox="0 0 24 24">
                          <circle className="opacity-25" cx="12" cy="12" r="10" stroke="currentColor" strokeWidth="4" />
                          <path className="opacity-75" fill="currentColor" d="M4 12a8 8 0 018-8V0C5.373 0 0 5.373 0 12h4zm2 5.291A7.962 7.962 0 014 12H0c0 3.042 1.135 5.824 3 7.938l3-2.647z" />
                        </svg>
                        Validating...
                      </div>
                    )}
                    {codeValidationResult && !isCodeValidating && (
                      <div className={`mt-2 text-sm ${codeValidationResult.isValid ? 'text-green-600' : 'text-red-600'}`}>
                        {codeValidationResult.isValid
                          ? `✅ Valid for: ${codeValidationResult.propertyName}`
                          : `❌ ${codeValidationResult.message}`
                        }
                      </div>
                    )}
                    {validationErrors.inviteCode && (
                      <p className="mt-1 text-sm text-red-600">{validationErrors.inviteCode}</p>
                    )}
                  </div>
                )}

                {/* Full Name */}
                <div>
                  <label htmlFor="fullName" className="block text-sm font-medium text-gray-700 mb-2">
                    Full Name
                  </label>
                  <input
                    id="fullName"
                    type="text"
                    required
                    value={formData.fullName}
                    onChange={(e) => handleInputChange('fullName', e.target.value)}
                    className={`w-full px-4 py-3 border rounded-lg focus:ring-2 focus:ring-orange-500 focus:border-orange-500 transition-all duration-200 ${
                      validationErrors.fullName ? 'border-red-300 bg-red-50' : 'border-gray-300 bg-gray-50'
                    }`}
                    placeholder="John Doe"
                  />
                  {validationErrors.fullName && (
                    <p className="mt-1 text-sm text-red-600">{validationErrors.fullName}</p>
                  )}
                </div>

                {/* Email */}
                <div>
                  <label htmlFor="email" className="block text-sm font-medium text-gray-700 mb-2">
                    Email
                  </label>
                  <input
                    id="email"
                    type="email"
                    required
                    value={formData.email}
                    onChange={(e) => handleInputChange('email', e.target.value)}
                    className={`w-full px-4 py-3 border rounded-lg focus:ring-2 focus:ring-orange-500 focus:border-orange-500 transition-all duration-200 ${
                      validationErrors.email ? 'border-red-300 bg-red-50' : 'border-gray-300 bg-gray-50'
                    }`}
                    placeholder="your@email.com"
                  />
                  {validationErrors.email && (
                    <p className="mt-1 text-sm text-red-600">{validationErrors.email}</p>
                  )}
                </div>

                {/* Phone Number */}
                <div>
                  <label htmlFor="phoneNumber" className="block text-sm font-medium text-gray-700 mb-2">
                    Phone Number <span className="text-gray-400">(optional)</span>
                  </label>
                  <input
                    id="phoneNumber"
                    type="tel"
                    value={formData.phoneNumber}
                    onChange={(e) => handleInputChange('phoneNumber', e.target.value)}
                    className="w-full px-4 py-3 border border-gray-300 bg-gray-50 rounded-lg focus:ring-2 focus:ring-orange-500 focus:border-orange-500 transition-all duration-200"
                    placeholder="(555) 123-4567"
                  />
                </div>

                {/* Password */}
                <div>
                  <label htmlFor="password" className="block text-sm font-medium text-gray-700 mb-2">
                    Password
                  </label>
                  <div className="relative">
                    <input
                      id="password"
                      type={showPassword ? 'text' : 'password'}
                      required
                      value={formData.password}
                      onChange={(e) => handleInputChange('password', e.target.value)}
                      className={`w-full px-4 py-3 pr-12 border rounded-lg focus:ring-2 focus:ring-orange-500 focus:border-orange-500 transition-all duration-200 ${
                        validationErrors.password ? 'border-red-300 bg-red-50' : 'border-gray-300 bg-gray-50'
                      }`}
                      placeholder="Min. 6 characters"
                    />
                    <button
                      type="button"
                      className="absolute inset-y-0 right-0 pr-4 flex items-center text-gray-400 hover:text-gray-600"
                      onClick={() => setFormState(prev => ({ ...prev, showPassword: !showPassword }))}
                    >
                      {showPassword ? <EyeSlashIcon className="h-5 w-5" /> : <EyeIcon className="h-5 w-5" />}
                    </button>
                  </div>
                  {validationErrors.password && (
                    <p className="mt-1 text-sm text-red-600">{validationErrors.password}</p>
                  )}
                </div>

                {/* Confirm Password */}
                <div>
                  <label htmlFor="confirmPassword" className="block text-sm font-medium text-gray-700 mb-2">
                    Confirm Password
                  </label>
                  <div className="relative">
                    <input
                      id="confirmPassword"
                      type={showConfirmPassword ? 'text' : 'password'}
                      required
                      value={formData.confirmPassword}
                      onChange={(e) => handleInputChange('confirmPassword', e.target.value)}
                      className={`w-full px-4 py-3 pr-12 border rounded-lg focus:ring-2 focus:ring-orange-500 focus:border-orange-500 transition-all duration-200 ${
                        validationErrors.confirmPassword ? 'border-red-300 bg-red-50' : 'border-gray-300 bg-gray-50'
                      }`}
                      placeholder="Confirm your password"
                    />
                    <button
                      type="button"
                      className="absolute inset-y-0 right-0 pr-4 flex items-center text-gray-400 hover:text-gray-600"
                      onClick={() => setFormState(prev => ({ ...prev, showConfirmPassword: !showConfirmPassword }))}
                    >
                      {showConfirmPassword ? <EyeSlashIcon className="h-5 w-5" /> : <EyeIcon className="h-5 w-5" />}
                    </button>
                  </div>
                  {validationErrors.confirmPassword && (
                    <p className="mt-1 text-sm text-red-600">{validationErrors.confirmPassword}</p>
                  )}
                </div>

                {/* Contractor-specific fields with smooth animation */}
                {formData.role === 'contractor' && (
                  <div className="space-y-6 animate-in slide-in-from-top duration-500">
                    {/* Company Name */}
                    <div>
                      <label htmlFor="companyName" className="block text-sm font-medium text-gray-700 mb-2">
                        Company Name <span className="text-gray-400">(optional)</span>
                      </label>
                      <input
                        id="companyName"
                        type="text"
                        value={formData.companyName}
                        onChange={(e) => handleInputChange('companyName', e.target.value)}
                        className="w-full px-4 py-3 border border-gray-300 bg-gray-50 rounded-lg focus:ring-2 focus:ring-orange-500 focus:border-orange-500 transition-all duration-200"
                        placeholder="Your company name"
                      />
                    </div>

                    {/* Specialties */}
                    <div>
                      <label className="block text-sm font-medium text-gray-700 mb-3">
                        Specialties <span className="text-gray-400">(select all that apply)</span>
                      </label>
                      <div className="grid grid-cols-2 gap-3">
                        {specialtyOptions.map((specialty) => (
                          <label
                            key={specialty.id}
                            className="flex items-center p-3 border border-gray-200 rounded-lg cursor-pointer hover:bg-gray-50 transition-colors"
                          >
                            <input
                              type="checkbox"
                              checked={formData.specialties.includes(specialty.id)}
                              onChange={() => handleSpecialtyToggle(specialty.id)}
                              className="h-4 w-4 text-orange-600 focus:ring-orange-500 border-gray-300 rounded"
                            />
                            <span className="ml-3 text-sm text-gray-700">{specialty.label}</span>
                          </label>
                        ))}
                      </div>
                      {validationErrors.specialties && (
                        <p className="mt-2 text-sm text-red-600">{validationErrors.specialties}</p>
                      )}
                    </div>
                  </div>
                )}

                {/* Remember me */}
                <div className="flex items-center">
                  <input
                    id="rememberMe"
                    type="checkbox"
                    checked={formData.rememberMe}
                    onChange={(e) => handleInputChange('rememberMe', e.target.checked)}
                    className="h-4 w-4 text-orange-600 focus:ring-orange-500 border-gray-300 rounded"
                  />
                  <label htmlFor="rememberMe" className="ml-3 text-sm text-gray-700">
                    Remember me on this device
                  </label>
                </div>

                {/* Submit button */}
                <button
                  type="submit"
                  disabled={loading}
                  className="w-full bg-gradient-to-r from-orange-600 to-red-600 text-white py-3 px-4 rounded-lg font-medium hover:from-orange-700 hover:to-red-700 focus:outline-none focus:ring-2 focus:ring-orange-500 focus:ring-offset-2 disabled:opacity-75 disabled:cursor-not-allowed transform transition-all duration-200 hover:scale-105 active:scale-95 shadow-lg hover:shadow-xl"
                >
                  {loading ? (
                    <span className="flex items-center justify-center">
                      <svg className="animate-spin -ml-1 mr-3 h-5 w-5" fill="none" viewBox="0 0 24 24">
                        <circle className="opacity-25" cx="12" cy="12" r="10" stroke="currentColor" strokeWidth="4" />
                        <path className="opacity-75" fill="currentColor" d="M4 12a8 8 0 018-8V0C5.373 0 0 5.373 0 12h4zm2 5.291A7.962 7.962 0 014 12H0c0 3.042 1.135 5.824 3 7.938l3-2.647z" />
                      </svg>
                      Creating account...
                    </span>
                  ) : (
                    'Create Account'
                  )}
                </button>

                {/* OR divider */}
                <div className="relative">
                  <div className="absolute inset-0 flex items-center">
                    <div className="w-full border-t border-gray-300" />
                  </div>
                  <div className="relative flex justify-center text-sm">
                    <span className="px-2 bg-gray-50 text-gray-500">OR</span>
                  </div>
                </div>

                {/* Social authentication */}
                <div className="space-y-3">
                  <button
                    type="button"
                    className="w-full flex items-center justify-center px-4 py-3 border border-gray-300 rounded-lg shadow-sm text-sm font-medium text-gray-700 bg-gray-50 hover:bg-gray-100 transition-colors duration-200"
                  >
                    <svg className="w-5 h-5 mr-3" viewBox="0 0 24 24">
                      <path fill="#4285F4" d="M22.56 12.25c0-.78-.07-1.53-.2-2.25H12v4.26h5.92c-.26 1.37-1.04 2.53-2.21 3.31v2.77h3.57c2.08-1.92 3.28-4.74 3.28-8.09z"/>
                      <path fill="#34A853" d="M12 23c2.97 0 5.46-.98 7.28-2.66l-3.57-2.77c-.98.66-2.23 1.06-3.71 1.06-2.86 0-5.29-1.93-6.16-4.53H2.18v2.84C3.99 20.53 7.7 23 12 23z"/>
                      <path fill="#FBBC05" d="M5.84 14.09c-.22-.66-.35-1.36-.35-2.09s.13-1.43.35-2.09V7.07H2.18C1.43 8.55 1 10.22 1 12s.43 3.45 1.18 4.93l2.85-2.22.81-.62z"/>
                      <path fill="#EA4335" d="M12 5.38c1.62 0 3.06.56 4.21 1.64l3.15-3.15C17.45 2.09 14.97 1 12 1 7.7 1 3.99 3.47 2.18 7.07l3.66 2.84c.87-2.6 3.3-4.53 6.16-4.53z"/>
                    </svg>
                    Sign up with Google
                  </button>

                  <button
                    type="button"
                    className="w-full flex items-center justify-center px-4 py-3 border border-gray-300 rounded-lg shadow-sm text-sm font-medium text-gray-700 bg-gray-50 hover:bg-gray-100 transition-colors duration-200"
                  >
                    <svg className="w-5 h-5 mr-3" fill="currentColor" viewBox="0 0 24 24">
                      <path d="M12 2C6.48 2 2 6.48 2 12s4.48 10 10 10 10-4.48 10-10S17.52 2 12 2zm-2 15l-5-5 1.41-1.41L10 14.17l7.59-7.59L19 8l-9 9z"/>
                    </svg>
                    Sign up with SSO
                  </button>
                </div>
              </form>

              {/* Sign in link */}
              <div className="mt-8 text-center">
                <p className="text-sm text-gray-600">
                  Already have an account?{' '}
                  <Link 
                    to="/login" 
                    className="font-medium text-orange-600 hover:text-orange-500 transition-colors duration-200"
                  >
                    Sign in
                  </Link>
                </p>
              </div>

              {/* Security note */}
              <div className="mt-6 text-center">
                <p className="text-xs text-gray-500 flex items-center justify-center">
                  <svg className="w-4 h-4 mr-1.5 text-gray-400" fill="none" stroke="currentColor" viewBox="0 0 24 24">
                    <path strokeLinecap="round" strokeLinejoin="round" strokeWidth={2} d="M12 15v2m-6 4h12a2 2 0 002-2v-6a2 2 0 00-2-2H6a2 2 0 00-2 2v6a2 2 0 002 2zm10-10V7a4 4 0 00-8 0v4h8z" />
                  </svg>
                  Only install browser extensions from companies you trust
                </p>
              </div>
            </div>
          )}
        </div>
      </div>
    </div>
  );
=======
import React from 'react';
import SimplifiedSignup from '../components/auth/SimplifiedSignup';

const RegisterPage = () => {
  return <SimplifiedSignup />;
>>>>>>> b4730e47
};

export default RegisterPage; <|MERGE_RESOLUTION|>--- conflicted
+++ resolved
@@ -1,627 +1,8 @@
-<<<<<<< HEAD
-import React, { useState, useEffect, useCallback } from 'react';
-import { Link, useNavigate } from 'react-router-dom';
-import { useAuth } from '../context/AuthContext.jsx';
-import { EyeIcon, EyeSlashIcon } from '@heroicons/react/24/outline';
-import { getAuthErrorMessage } from '../utils/authHelpers';
-import { unifiedInviteCodeService } from '../services/unifiedInviteCodeService';
-
-const RegisterPage = ({ initialRole, isPremium }) => {
-  // Form state
-  const [formData, setFormData] = useState({
-    fullName: '',
-    email: '',
-    phoneNumber: '',
-    password: '',
-    confirmPassword: '',
-    role: initialRole || 'tenant',
-    inviteCode: '',
-    companyName: '',
-    specialties: [],
-    rememberMe: false
-  });
-
-  const [formState, setFormState] = useState({
-    loading: false,
-    error: '',
-    success: false,
-    showPassword: false,
-    showConfirmPassword: false,
-    validationErrors: {},
-    hasInteracted: false,
-    isCodeValidating: false,
-    codeValidationResult: null
-  });
-
-  const { register, fetchUserProfile } = useAuth();
-  const navigate = useNavigate();
-
-  // Debounced invite code validation
-  useEffect(() => {
-    if (formData.role !== 'tenant' || formData.inviteCode.length < 6) {
-      setFormState(prev => ({ ...prev, codeValidationResult: null }));
-      return;
-    }
-
-    setFormState(prev => ({ ...prev, isCodeValidating: true, codeValidationResult: null }));
-
-    const handler = setTimeout(async () => {
-      try {
-        const result = await unifiedInviteCodeService.validateInviteCode(formData.inviteCode);
-        setFormState(prev => ({ ...prev, codeValidationResult: result, isCodeValidating: false }));
-      } catch (error) {
-        setFormState(prev => ({
-          ...prev,
-          codeValidationResult: { isValid: false, message: 'Error validating code.' },
-          isCodeValidating: false
-        }));
-      }
-    }, 750); // 750ms debounce delay
-
-    return () => {
-      clearTimeout(handler);
-    };
-  }, [formData.inviteCode, formData.role]);
-
-  // Specialty options for contractors
-  const specialtyOptions = [
-    { id: 'plumbing', label: 'Plumbing' },
-    { id: 'electrical', label: 'Electrical' },
-    { id: 'hvac', label: 'HVAC' },
-    { id: 'carpentry', label: 'Carpentry' },
-    { id: 'painting', label: 'Painting' },
-    { id: 'roofing', label: 'Roofing' },
-    { id: 'landscaping', label: 'Landscaping' },
-    { id: 'general', label: 'General' }
-  ];
-
-  // Real-time validation
-  const validateField = useCallback((field, value) => {
-    switch (field) {
-      case 'fullName':
-        return value.length < 2 ? 'Name must be at least 2 characters' : '';
-      case 'email':
-        const emailRegex = /^[^\s@]+@[^\s@]+\.[^\s@]+$/;
-        return !emailRegex.test(value) ? 'Please enter a valid email address' : '';
-      case 'password':
-        if (value.length < 6) return 'Password must be at least 6 characters';
-        return '';
-      case 'confirmPassword':
-        return value !== formData.password ? 'Passwords do not match' : '';
-      case 'specialties':
-        return formData.role === 'contractor' && value.length === 0 ? 'Select at least one specialty' : '';
-      default:
-        return '';
-    }
-  }, [formData.password, formData.role]);
-
-  // Handle input changes with validation
-  const handleInputChange = useCallback((field, value) => {
-    setFormData(prev => ({ ...prev, [field]: value }));
-    
-    if (formState.hasInteracted) {
-      const error = validateField(field, value);
-      setFormState(prev => ({
-        ...prev,
-        validationErrors: { ...prev.validationErrors, [field]: error }
-      }));
-    }
-  }, [formState.hasInteracted, validateField]);
-
-  // Handle role change with animation
-  const handleRoleChange = useCallback((newRole) => {
-    setFormData(prev => ({ 
-      ...prev, 
-      role: newRole, 
-      companyName: '', 
-      specialties: [] 
-    }));
-  }, []);
-
-  // Handle specialty toggle
-  const handleSpecialtyToggle = useCallback((specialtyId) => {
-    setFormData(prev => ({
-      ...prev,
-      specialties: prev.specialties.includes(specialtyId)
-        ? prev.specialties.filter(id => id !== specialtyId)
-        : [...prev.specialties, specialtyId]
-    }));
-  }, []);
-
-  // Submit handler
-  const handleSubmit = async (e) => {
-    e.preventDefault();
-    setFormState(prev => ({ ...prev, hasInteracted: true }));
-
-    // Validate all fields
-    const errors = {};
-    errors.fullName = validateField('fullName', formData.fullName);
-    errors.email = validateField('email', formData.email);
-    errors.password = validateField('password', formData.password);
-    errors.confirmPassword = validateField('confirmPassword', formData.confirmPassword);
-    
-    if (formData.role === 'contractor') {
-      errors.specialties = validateField('specialties', formData.specialties);
-    }
-    
-    // Also validate invite code if tenant
-    if (formData.role === 'tenant') {
-      if (!formData.inviteCode) {
-        errors.inviteCode = 'An invite code is required for tenants.';
-      } else if (!formState.codeValidationResult?.isValid) {
-        errors.inviteCode = formState.codeValidationResult?.message || 'This invite code is not valid.';
-      }
-    }
-
-    const hasErrors = Object.values(errors).some(error => error);
-    setFormState(prev => ({ ...prev, validationErrors: errors }));
-
-    if (hasErrors) return;
-
-    setFormState(prev => ({ ...prev, loading: true, error: '', success: false }));
-
-    try {
-      const userCredential = await register(
-        formData.email, 
-        formData.password, 
-        formData.role, 
-        {
-          fullName: formData.fullName,
-          phoneNumber: formData.phoneNumber || null,
-          companyName: formData.role === 'contractor' ? formData.companyName : null,
-          specialties: formData.role === 'contractor' ? formData.specialties : null,
-          isPremium
-        }
-      );
-
-      // After user is created, if they are a tenant with a valid code, redeem it.
-      if (formData.role === 'tenant' && formState.codeValidationResult?.isValid) {
-        await unifiedInviteCodeService.redeemInviteCode(formData.inviteCode);
-      }
-
-      await fetchUserProfile(userCredential.user.uid);
-      setFormState(prev => ({ ...prev, success: true }));
-
-      // Redirect after success animation
-      setTimeout(() => {
-        const redirectPath = formData.role === 'landlord' ? '/landlord-onboarding' :
-                           formData.role === 'contractor' ? '/contractor-onboarding' : 
-                           '/onboarding';
-        navigate(redirectPath);
-      }, 1500);
-
-    } catch (error) {
-      setFormState(prev => ({ 
-        ...prev, 
-        error: error.message || 'Failed to create account. Please try again.',
-        success: false 
-      }));
-    } finally {
-      setFormState(prev => ({ ...prev, loading: false }));
-    }
-  };
-
-  const { loading, error, success, showPassword, showConfirmPassword, validationErrors, isCodeValidating, codeValidationResult } = formState;
-
-  return (
-    <div className="min-h-screen relative overflow-hidden">
-      {/* Stunning gradient background with flowing curves - Orange theme */}
-      <div className="absolute inset-0 z-0">
-        <div 
-          className="absolute inset-0"
-          style={{
-            background: `
-              radial-gradient(ellipse 800px 600px at 20% 80%, rgba(251, 146, 60, 0.4) 0%, transparent 50%),
-              radial-gradient(ellipse 600px 800px at 80% 20%, rgba(249, 115, 22, 0.4) 0%, transparent 50%),
-              radial-gradient(ellipse 400px 600px at 60% 60%, rgba(245, 101, 101, 0.3) 0%, transparent 50%),
-              radial-gradient(ellipse 500px 400px at 40% 40%, rgba(251, 191, 36, 0.3) 0%, transparent 50%),
-              radial-gradient(ellipse 700px 500px at 10% 10%, rgba(252, 211, 77, 0.3) 0%, transparent 50%),
-              linear-gradient(135deg, #f97316 0%, #ea580c 100%)
-            `
-          }}
-        />
-        {/* Flowing curves overlay */}
-        <svg className="absolute inset-0 w-full h-full" viewBox="0 0 1200 800" preserveAspectRatio="xMidYMid slice">
-          <path
-            d="M0,400 Q300,300 600,400 T1200,400 L1200,800 L0,800 Z"
-            fill="url(#gradient1)"
-            fillOpacity="0.1"
-          />
-          <path
-            d="M0,500 Q400,350 800,500 T1200,500 L1200,800 L0,800 Z"
-            fill="url(#gradient2)"
-            fillOpacity="0.15"
-          />
-          <defs>
-            <linearGradient id="gradient1" x1="0%" y1="0%" x2="100%" y2="0%">
-              <stop offset="0%" stopColor="#f97316" />
-              <stop offset="50%" stopColor="#fb923c" />
-              <stop offset="100%" stopColor="#fbbf24" />
-            </linearGradient>
-            <linearGradient id="gradient2" x1="0%" y1="0%" x2="100%" y2="0%">
-              <stop offset="0%" stopColor="#ea580c" />
-              <stop offset="50%" stopColor="#f97316" />
-              <stop offset="100%" stopColor="#fbbf24" />
-            </linearGradient>
-          </defs>
-        </svg>
-      </div>
-
-      {/* PropAgentic logo */}
-      <div className="absolute top-8 left-8 z-20">
-        <Link to="/" className="text-white text-xl font-bold tracking-tight hover:opacity-80 transition-opacity">
-          propagentic
-        </Link>
-      </div>
-
-      {/* Main content */}
-      <div className="relative z-10 min-h-screen flex items-center justify-center p-4">
-        <div className="w-full max-w-md">
-          {/* Success state */}
-          {success && (
-            <div className="bg-white rounded-xl shadow-2xl p-8 text-center animate-in fade-in duration-500">
-              <div className="w-16 h-16 bg-green-100 rounded-full flex items-center justify-center mx-auto mb-4">
-                <svg className="w-8 h-8 text-green-600" fill="none" stroke="currentColor" viewBox="0 0 24 24">
-                  <path strokeLinecap="round" strokeLinejoin="round" strokeWidth={2} d="M5 13l4 4L19 7" />
-                </svg>
-              </div>
-              <h2 className="text-2xl font-bold text-gray-900 mb-2">Account created!</h2>
-              <p className="text-gray-600">Redirecting to your dashboard...</p>
-            </div>
-          )}
-
-          {/* Main form */}
-          {!success && (
-            <div className="bg-white rounded-xl shadow-2xl p-8 backdrop-blur-sm border border-white/20">
-              <div className="text-center mb-8">
-                <h1 className="text-3xl font-bold text-gray-900 mb-2">Create your account</h1>
-                <p className="text-gray-600">Join PropAgentic to manage your properties</p>
-              </div>
-
-              {/* Error message */}
-              {error && (
-                <div className="mb-6 p-4 bg-red-50 border border-red-200 rounded-lg text-red-700 text-sm animate-in slide-in-from-top duration-300">
-                  {error}
-                </div>
-              )}
-
-              {/* Premium indicator */}
-              {isPremium && (
-                <div className="mb-6 p-4 bg-orange-50 border border-orange-200 rounded-lg text-orange-700 text-sm">
-                  <strong>Premium Account:</strong> Enhanced features included
-                </div>
-              )}
-
-              {/* Role selection */}
-              <div className="mb-6">
-                <label className="block text-sm font-medium text-gray-700 mb-3">I am a:</label>
-                <div className="grid grid-cols-3 gap-3">
-                  {['tenant', 'landlord', 'contractor'].map((role) => (
-                    <button
-                      key={role}
-                      type="button"
-                      onClick={() => handleRoleChange(role)}
-                      className={`py-3 px-4 text-sm font-medium rounded-lg border-2 transition-all duration-200 ${
-                        formData.role === role
-                          ? 'border-orange-500 bg-orange-50 text-orange-700 shadow-md transform scale-105'
-                          : 'border-gray-200 bg-white text-gray-700 hover:border-gray-300 hover:bg-gray-50'
-                      }`}
-                    >
-                      {role.charAt(0).toUpperCase() + role.slice(1)}
-                    </button>
-                  ))}
-                </div>
-              </div>
-
-              <form onSubmit={handleSubmit} className="space-y-6">
-                {/* Invite Code for Tenants */}
-                {formData.role === 'tenant' && (
-                  <div className="animate-in slide-in-from-top duration-500">
-                    <label htmlFor="inviteCode" className="block text-sm font-medium text-gray-700 mb-2">
-                      Invite Code <span className="text-gray-400">(required for tenants)</span>
-                    </label>
-                    <input
-                      id="inviteCode"
-                      type="text"
-                      value={formData.inviteCode}
-                      onChange={(e) => handleInputChange('inviteCode', e.target.value.toUpperCase())}
-                      className={`w-full px-4 py-3 border rounded-lg focus:ring-2 focus:ring-orange-500 focus:border-orange-500 transition-all duration-200 bg-gray-50 ${
-                        validationErrors.inviteCode ? 'border-red-300' : 'border-gray-300'
-                      }`}
-                      placeholder="Enter code from your landlord"
-                    />
-                    {/* Validation feedback */}
-                    {isCodeValidating && (
-                      <div className="mt-2 flex items-center text-sm text-gray-500">
-                        <svg className="animate-spin -ml-1 mr-2 h-4 w-4 text-gray-400" fill="none" viewBox="0 0 24 24">
-                          <circle className="opacity-25" cx="12" cy="12" r="10" stroke="currentColor" strokeWidth="4" />
-                          <path className="opacity-75" fill="currentColor" d="M4 12a8 8 0 018-8V0C5.373 0 0 5.373 0 12h4zm2 5.291A7.962 7.962 0 014 12H0c0 3.042 1.135 5.824 3 7.938l3-2.647z" />
-                        </svg>
-                        Validating...
-                      </div>
-                    )}
-                    {codeValidationResult && !isCodeValidating && (
-                      <div className={`mt-2 text-sm ${codeValidationResult.isValid ? 'text-green-600' : 'text-red-600'}`}>
-                        {codeValidationResult.isValid
-                          ? `✅ Valid for: ${codeValidationResult.propertyName}`
-                          : `❌ ${codeValidationResult.message}`
-                        }
-                      </div>
-                    )}
-                    {validationErrors.inviteCode && (
-                      <p className="mt-1 text-sm text-red-600">{validationErrors.inviteCode}</p>
-                    )}
-                  </div>
-                )}
-
-                {/* Full Name */}
-                <div>
-                  <label htmlFor="fullName" className="block text-sm font-medium text-gray-700 mb-2">
-                    Full Name
-                  </label>
-                  <input
-                    id="fullName"
-                    type="text"
-                    required
-                    value={formData.fullName}
-                    onChange={(e) => handleInputChange('fullName', e.target.value)}
-                    className={`w-full px-4 py-3 border rounded-lg focus:ring-2 focus:ring-orange-500 focus:border-orange-500 transition-all duration-200 ${
-                      validationErrors.fullName ? 'border-red-300 bg-red-50' : 'border-gray-300 bg-gray-50'
-                    }`}
-                    placeholder="John Doe"
-                  />
-                  {validationErrors.fullName && (
-                    <p className="mt-1 text-sm text-red-600">{validationErrors.fullName}</p>
-                  )}
-                </div>
-
-                {/* Email */}
-                <div>
-                  <label htmlFor="email" className="block text-sm font-medium text-gray-700 mb-2">
-                    Email
-                  </label>
-                  <input
-                    id="email"
-                    type="email"
-                    required
-                    value={formData.email}
-                    onChange={(e) => handleInputChange('email', e.target.value)}
-                    className={`w-full px-4 py-3 border rounded-lg focus:ring-2 focus:ring-orange-500 focus:border-orange-500 transition-all duration-200 ${
-                      validationErrors.email ? 'border-red-300 bg-red-50' : 'border-gray-300 bg-gray-50'
-                    }`}
-                    placeholder="your@email.com"
-                  />
-                  {validationErrors.email && (
-                    <p className="mt-1 text-sm text-red-600">{validationErrors.email}</p>
-                  )}
-                </div>
-
-                {/* Phone Number */}
-                <div>
-                  <label htmlFor="phoneNumber" className="block text-sm font-medium text-gray-700 mb-2">
-                    Phone Number <span className="text-gray-400">(optional)</span>
-                  </label>
-                  <input
-                    id="phoneNumber"
-                    type="tel"
-                    value={formData.phoneNumber}
-                    onChange={(e) => handleInputChange('phoneNumber', e.target.value)}
-                    className="w-full px-4 py-3 border border-gray-300 bg-gray-50 rounded-lg focus:ring-2 focus:ring-orange-500 focus:border-orange-500 transition-all duration-200"
-                    placeholder="(555) 123-4567"
-                  />
-                </div>
-
-                {/* Password */}
-                <div>
-                  <label htmlFor="password" className="block text-sm font-medium text-gray-700 mb-2">
-                    Password
-                  </label>
-                  <div className="relative">
-                    <input
-                      id="password"
-                      type={showPassword ? 'text' : 'password'}
-                      required
-                      value={formData.password}
-                      onChange={(e) => handleInputChange('password', e.target.value)}
-                      className={`w-full px-4 py-3 pr-12 border rounded-lg focus:ring-2 focus:ring-orange-500 focus:border-orange-500 transition-all duration-200 ${
-                        validationErrors.password ? 'border-red-300 bg-red-50' : 'border-gray-300 bg-gray-50'
-                      }`}
-                      placeholder="Min. 6 characters"
-                    />
-                    <button
-                      type="button"
-                      className="absolute inset-y-0 right-0 pr-4 flex items-center text-gray-400 hover:text-gray-600"
-                      onClick={() => setFormState(prev => ({ ...prev, showPassword: !showPassword }))}
-                    >
-                      {showPassword ? <EyeSlashIcon className="h-5 w-5" /> : <EyeIcon className="h-5 w-5" />}
-                    </button>
-                  </div>
-                  {validationErrors.password && (
-                    <p className="mt-1 text-sm text-red-600">{validationErrors.password}</p>
-                  )}
-                </div>
-
-                {/* Confirm Password */}
-                <div>
-                  <label htmlFor="confirmPassword" className="block text-sm font-medium text-gray-700 mb-2">
-                    Confirm Password
-                  </label>
-                  <div className="relative">
-                    <input
-                      id="confirmPassword"
-                      type={showConfirmPassword ? 'text' : 'password'}
-                      required
-                      value={formData.confirmPassword}
-                      onChange={(e) => handleInputChange('confirmPassword', e.target.value)}
-                      className={`w-full px-4 py-3 pr-12 border rounded-lg focus:ring-2 focus:ring-orange-500 focus:border-orange-500 transition-all duration-200 ${
-                        validationErrors.confirmPassword ? 'border-red-300 bg-red-50' : 'border-gray-300 bg-gray-50'
-                      }`}
-                      placeholder="Confirm your password"
-                    />
-                    <button
-                      type="button"
-                      className="absolute inset-y-0 right-0 pr-4 flex items-center text-gray-400 hover:text-gray-600"
-                      onClick={() => setFormState(prev => ({ ...prev, showConfirmPassword: !showConfirmPassword }))}
-                    >
-                      {showConfirmPassword ? <EyeSlashIcon className="h-5 w-5" /> : <EyeIcon className="h-5 w-5" />}
-                    </button>
-                  </div>
-                  {validationErrors.confirmPassword && (
-                    <p className="mt-1 text-sm text-red-600">{validationErrors.confirmPassword}</p>
-                  )}
-                </div>
-
-                {/* Contractor-specific fields with smooth animation */}
-                {formData.role === 'contractor' && (
-                  <div className="space-y-6 animate-in slide-in-from-top duration-500">
-                    {/* Company Name */}
-                    <div>
-                      <label htmlFor="companyName" className="block text-sm font-medium text-gray-700 mb-2">
-                        Company Name <span className="text-gray-400">(optional)</span>
-                      </label>
-                      <input
-                        id="companyName"
-                        type="text"
-                        value={formData.companyName}
-                        onChange={(e) => handleInputChange('companyName', e.target.value)}
-                        className="w-full px-4 py-3 border border-gray-300 bg-gray-50 rounded-lg focus:ring-2 focus:ring-orange-500 focus:border-orange-500 transition-all duration-200"
-                        placeholder="Your company name"
-                      />
-                    </div>
-
-                    {/* Specialties */}
-                    <div>
-                      <label className="block text-sm font-medium text-gray-700 mb-3">
-                        Specialties <span className="text-gray-400">(select all that apply)</span>
-                      </label>
-                      <div className="grid grid-cols-2 gap-3">
-                        {specialtyOptions.map((specialty) => (
-                          <label
-                            key={specialty.id}
-                            className="flex items-center p-3 border border-gray-200 rounded-lg cursor-pointer hover:bg-gray-50 transition-colors"
-                          >
-                            <input
-                              type="checkbox"
-                              checked={formData.specialties.includes(specialty.id)}
-                              onChange={() => handleSpecialtyToggle(specialty.id)}
-                              className="h-4 w-4 text-orange-600 focus:ring-orange-500 border-gray-300 rounded"
-                            />
-                            <span className="ml-3 text-sm text-gray-700">{specialty.label}</span>
-                          </label>
-                        ))}
-                      </div>
-                      {validationErrors.specialties && (
-                        <p className="mt-2 text-sm text-red-600">{validationErrors.specialties}</p>
-                      )}
-                    </div>
-                  </div>
-                )}
-
-                {/* Remember me */}
-                <div className="flex items-center">
-                  <input
-                    id="rememberMe"
-                    type="checkbox"
-                    checked={formData.rememberMe}
-                    onChange={(e) => handleInputChange('rememberMe', e.target.checked)}
-                    className="h-4 w-4 text-orange-600 focus:ring-orange-500 border-gray-300 rounded"
-                  />
-                  <label htmlFor="rememberMe" className="ml-3 text-sm text-gray-700">
-                    Remember me on this device
-                  </label>
-                </div>
-
-                {/* Submit button */}
-                <button
-                  type="submit"
-                  disabled={loading}
-                  className="w-full bg-gradient-to-r from-orange-600 to-red-600 text-white py-3 px-4 rounded-lg font-medium hover:from-orange-700 hover:to-red-700 focus:outline-none focus:ring-2 focus:ring-orange-500 focus:ring-offset-2 disabled:opacity-75 disabled:cursor-not-allowed transform transition-all duration-200 hover:scale-105 active:scale-95 shadow-lg hover:shadow-xl"
-                >
-                  {loading ? (
-                    <span className="flex items-center justify-center">
-                      <svg className="animate-spin -ml-1 mr-3 h-5 w-5" fill="none" viewBox="0 0 24 24">
-                        <circle className="opacity-25" cx="12" cy="12" r="10" stroke="currentColor" strokeWidth="4" />
-                        <path className="opacity-75" fill="currentColor" d="M4 12a8 8 0 018-8V0C5.373 0 0 5.373 0 12h4zm2 5.291A7.962 7.962 0 014 12H0c0 3.042 1.135 5.824 3 7.938l3-2.647z" />
-                      </svg>
-                      Creating account...
-                    </span>
-                  ) : (
-                    'Create Account'
-                  )}
-                </button>
-
-                {/* OR divider */}
-                <div className="relative">
-                  <div className="absolute inset-0 flex items-center">
-                    <div className="w-full border-t border-gray-300" />
-                  </div>
-                  <div className="relative flex justify-center text-sm">
-                    <span className="px-2 bg-gray-50 text-gray-500">OR</span>
-                  </div>
-                </div>
-
-                {/* Social authentication */}
-                <div className="space-y-3">
-                  <button
-                    type="button"
-                    className="w-full flex items-center justify-center px-4 py-3 border border-gray-300 rounded-lg shadow-sm text-sm font-medium text-gray-700 bg-gray-50 hover:bg-gray-100 transition-colors duration-200"
-                  >
-                    <svg className="w-5 h-5 mr-3" viewBox="0 0 24 24">
-                      <path fill="#4285F4" d="M22.56 12.25c0-.78-.07-1.53-.2-2.25H12v4.26h5.92c-.26 1.37-1.04 2.53-2.21 3.31v2.77h3.57c2.08-1.92 3.28-4.74 3.28-8.09z"/>
-                      <path fill="#34A853" d="M12 23c2.97 0 5.46-.98 7.28-2.66l-3.57-2.77c-.98.66-2.23 1.06-3.71 1.06-2.86 0-5.29-1.93-6.16-4.53H2.18v2.84C3.99 20.53 7.7 23 12 23z"/>
-                      <path fill="#FBBC05" d="M5.84 14.09c-.22-.66-.35-1.36-.35-2.09s.13-1.43.35-2.09V7.07H2.18C1.43 8.55 1 10.22 1 12s.43 3.45 1.18 4.93l2.85-2.22.81-.62z"/>
-                      <path fill="#EA4335" d="M12 5.38c1.62 0 3.06.56 4.21 1.64l3.15-3.15C17.45 2.09 14.97 1 12 1 7.7 1 3.99 3.47 2.18 7.07l3.66 2.84c.87-2.6 3.3-4.53 6.16-4.53z"/>
-                    </svg>
-                    Sign up with Google
-                  </button>
-
-                  <button
-                    type="button"
-                    className="w-full flex items-center justify-center px-4 py-3 border border-gray-300 rounded-lg shadow-sm text-sm font-medium text-gray-700 bg-gray-50 hover:bg-gray-100 transition-colors duration-200"
-                  >
-                    <svg className="w-5 h-5 mr-3" fill="currentColor" viewBox="0 0 24 24">
-                      <path d="M12 2C6.48 2 2 6.48 2 12s4.48 10 10 10 10-4.48 10-10S17.52 2 12 2zm-2 15l-5-5 1.41-1.41L10 14.17l7.59-7.59L19 8l-9 9z"/>
-                    </svg>
-                    Sign up with SSO
-                  </button>
-                </div>
-              </form>
-
-              {/* Sign in link */}
-              <div className="mt-8 text-center">
-                <p className="text-sm text-gray-600">
-                  Already have an account?{' '}
-                  <Link 
-                    to="/login" 
-                    className="font-medium text-orange-600 hover:text-orange-500 transition-colors duration-200"
-                  >
-                    Sign in
-                  </Link>
-                </p>
-              </div>
-
-              {/* Security note */}
-              <div className="mt-6 text-center">
-                <p className="text-xs text-gray-500 flex items-center justify-center">
-                  <svg className="w-4 h-4 mr-1.5 text-gray-400" fill="none" stroke="currentColor" viewBox="0 0 24 24">
-                    <path strokeLinecap="round" strokeLinejoin="round" strokeWidth={2} d="M12 15v2m-6 4h12a2 2 0 002-2v-6a2 2 0 00-2-2H6a2 2 0 00-2 2v6a2 2 0 002 2zm10-10V7a4 4 0 00-8 0v4h8z" />
-                  </svg>
-                  Only install browser extensions from companies you trust
-                </p>
-              </div>
-            </div>
-          )}
-        </div>
-      </div>
-    </div>
-  );
-=======
 import React from 'react';
 import SimplifiedSignup from '../components/auth/SimplifiedSignup';
 
 const RegisterPage = () => {
   return <SimplifiedSignup />;
->>>>>>> b4730e47
 };
 
 export default RegisterPage; 