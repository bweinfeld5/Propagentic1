import React, { useEffect, useState, lazy, Suspense } from 'react';
import { BrowserRouter as Router, Routes, Route, Navigate, useNavigate } from 'react-router-dom';
import { AuthProvider, useAuth } from './context/AuthContext.jsx';
import { NotificationProvider } from './context/NotificationContext';
import { ConnectionProvider } from './context/ConnectionContext.jsx';
import { DemoModeProvider, useDemoMode } from './context/DemoModeContext.jsx';
import { ThemeProvider } from './design-system/dark-mode';
import { ModelContextProvider } from './contexts/ModelContext';
import DataServiceProvider from './providers/DataServiceProvider';
import LogoLoadingAnimation from './components/shared/LogoLoadingAnimation';
import GlassyHeader from './components/layout/GlassyHeader';
import DashboardSidebar from './components/layout/SidebarNav';
import LocalStorageDebug from './components/shared/LocalStorageDebug';
import UniversalLoadingSpinner from './components/shared/UniversalLoadingSpinner';
import PreLaunchGuard from './components/guards/PreLaunchGuard';
import TenantInviteGuard from './components/guards/TenantInviteGuard.tsx';
import ProfileCompletionGuard from './components/guards/ProfileCompletionGuard';
import ErrorBoundary from './components/error/ErrorBoundary';
import ErrorMonitoringDashboard from './components/admin/ErrorMonitoringDashboard';
import { Toaster } from 'react-hot-toast';
import PitchDeckDemo from './pages/demo/PitchDeckDemo';
import DemoPage from './pages/DemoPage';
import AboutPage from './pages/AboutPage';
import AIExamples from './pages/AIExamples';
import AITutorial from './pages/AITutorial';
import ComponentsShowcasePage from './pages/ComponentsShowcasePage';
import TestUIComponents from './pages/TestUIComponents';
import SimpleUIShowcase from './pages/SimpleUIShowcase';
import MaintenanceSurvey from './components/maintenance/MaintenanceSurvey';
import EnhancedMaintenancePage from './pages/tenant/EnhancedMaintenancePage';
import AIMaintenanceChat from './components/tenant/AIMaintenanceChat';
import PublicPropertyDashboardDemo from './pages/PublicPropertyDashboardDemo';
import DemoShowcase from './pages/DemoShowcase';
import TestPage from './pages/TestPage';
import InviteAcceptancePage from './pages/InviteAcceptancePage';
import InviteCodeBrowserTest from './pages/InviteCodeBrowserTest';

// Lazy load page components
const LandingPage = lazy(() => import('./components/landing/LandingPage.jsx'));
const CanvasLandingPage = lazy(() => import('./pages/CanvasLandingPage.tsx'));
const LoginPage = lazy(() => import('./pages/LoginPage.jsx'));
const RegisterPage = lazy(() => import('./pages/RegisterPage.jsx'));
const ForgotPassword = lazy(() => import('./components/auth/ForgotPassword.jsx'));
const TenantDashboard = lazy(() => import('./pages/tenant/EnhancedTenantDashboard.tsx'));
const LandlordDashboard = lazy(() => import('./pages/landlord/LandlordDashboard.tsx'));
const LandlordDashboardDemo = lazy(() => import('./pages/LandlordDashboardDemoPage.jsx'));
const ContractorDashboard = lazy(() => import('./components/contractor/EnhancedContractorDashboard'));
const ContractorDashboardDemo = lazy(() => import('./pages/ContractorDashboardDemo.jsx'));
const OriginalContractorDashboard = lazy(() => import('./components/contractor/ContractorDashboard.jsx'));
const ContractorMessagesPage = lazy(() => import('./pages/contractor/ContractorMessagesPage.tsx'));
const ContractorProfilePage = lazy(() => import('./pages/ContractorProfilePage.jsx'));
const JobHistoryPage = lazy(() => import('./pages/JobHistoryPage.jsx'));
const PricingPage = lazy(() => import('./pages/PricingPage.jsx'));
<<<<<<< HEAD
const OnboardingSurvey = lazy(() => import('./components/onboarding/TenantOnboardingWizard.jsx'));
const LandlordOnboarding = lazy(() => import('./components/onboarding/LandlordOnboardingWizard.jsx'));
const ContractorOnboardingPage = lazy(() => import('./pages/ContractorOnboardingPage.jsx'));
// Legacy onboarding components
const LandlordOnboardingLegacy = lazy(() => import('./components/onboarding/LandlordOnboarding.jsx'));
=======
// OnboardingSurvey removed - replaced with TenantOnboarding
const LandlordOnboarding = lazy(() => import('./components/onboarding/LandlordOnboarding.jsx'));
const ContractorOnboardingPage = lazy(() => import('./pages/ContractorOnboardingPage.jsx'));
// New onboarding components
const TenantOnboarding = lazy(() => import('./components/onboarding/TenantOnboarding.jsx'));
>>>>>>> 0aeb7450
const LandlordOnboardingNew = lazy(() => import('./components/onboarding/LandlordOnboardingNew.jsx'));
const ContractorOnboardingNew = lazy(() => import('./components/onboarding/ContractorOnboardingNew.jsx'));
const SVGTest = lazy(() => import('./components/branding/SVGTest'));
const BlueprintTest = lazy(() => import('./components/testing/BlueprintTest'));
const AuthPage = lazy(() => import('./pages/AuthPage.jsx'));
const ContractorEstimateReadinessDemo = lazy(() => import('./components/landlord/ContractorEstimateReadinessDemo.jsx'));
const EmailVerificationTest = lazy(() => import('./pages/EmailVerificationTest.jsx'));

// Route Guards
const PrivateRoute = ({ children }) => {
  const { currentUser, loading } = useAuth();
  
  if (loading) {
     return <div className="flex h-screen items-center justify-center">
       <div className="animate-spin rounded-full h-12 w-12 border-b-2 border-blue-600"></div>
     </div>;
  }
  
  return currentUser ? (
    <TenantInviteGuard>
      {children}
    </TenantInviteGuard>
  ) : <Navigate to="/propagentic/new" />;
};

// Role-specific redirect component
const RoleBasedRedirect = () => {
  const { currentUser, userProfile, loading: authLoading } = useAuth();
  const navigate = useNavigate();
  const [profileLoading, setProfileLoading] = useState(true);

  useEffect(() => {
    if (authLoading || !currentUser) {
      if (!authLoading && !currentUser) {
        navigate('/propagentic/new');
      }
      setProfileLoading(authLoading); 
      return; 
    }
    if (!userProfile) {
      setProfileLoading(true); 
      return; 
    }
    setProfileLoading(false);
    const userRole = userProfile.userType || userProfile.role;
    const onboardingComplete = userProfile.onboardingComplete;
    if (!onboardingComplete) {
      switch (userRole) {
        case 'landlord': navigate('/onboarding/landlord'); break;
        case 'contractor': navigate('/onboarding/contractor'); break;
        case 'tenant': navigate('/onboarding/tenant'); break;
        default: navigate('/onboarding/tenant'); break;
      }
    } else {
       switch (userRole) {
        case 'tenant': navigate('/tenant/dashboard'); break;
        case 'landlord': navigate('/landlord/dashboard'); break;
        case 'contractor': navigate('/contractor/dashboard'); break;
        default: navigate('/profile'); break;
      }
    }
  }, [currentUser, userProfile, authLoading, navigate]);

  if (authLoading || profileLoading) {
    return (
      <div className="flex h-screen items-center justify-center">
        <div className="animate-spin rounded-full h-12 w-12 border-b-2 border-primary dark:border-primary-light"></div>
      </div>
    );
  }
  return null;
};

// Content layout that wraps page content
const ContentLayout = ({ children }) => {
  return (
    <div className="flex-1 flex flex-col min-h-[calc(100vh-var(--header-height))]">
      <main className="flex-1">
        {children}
      </main>
    </div>
  );
};

// Dashboard content layout with sidebar
const DashboardContent = ({ children }) => {
  const { isDemoMode } = useDemoMode();
  
  return (
    <div className="flex min-h-[calc(100vh-var(--header-height))]">
      <DashboardSidebar />
      <div className="flex-1 ml-0 md:ml-64">
        {isDemoMode && (
          <div className="bg-blue-500 text-white text-center py-1 px-4 text-sm font-medium">
            DEMO MODE - No backend connection required
          </div>
        )}
        <main className="p-4 md:p-6 bg-gray-100">
          {children}
        </main>
      </div>
    </div>
  );
};

function App() {
  const [loading, setLoading] = useState(true);
  const [showContent, setShowContent] = useState(false);
  
  useEffect(() => {
    const hasVisitedBefore = localStorage.getItem('hasVisitedBefore');
    if (hasVisitedBefore === 'true') {
      setShowContent(true);
      setLoading(false);
    } else {
      localStorage.setItem('hasVisitedBefore', 'true');
    }
  }, []);
  
  const finishLoading = () => {
    setShowContent(true);
    setTimeout(() => setLoading(false), 800);
  };

  return (
    <>
      {loading && <LogoLoadingAnimation finishLoading={finishLoading} />}
      
      <div className={`transition-all duration-1000 ease-in-out ${
        showContent ? 'opacity-100 translate-y-0' : 'opacity-0 translate-y-10'
      }`}>
        <ThemeProvider defaultTheme="system">
          <AuthProvider>
            <PreLaunchGuard>
              <ConnectionProvider>
                <DemoModeProvider>
                  <DataServiceProvider>
                    <ModelContextProvider>
                      <NotificationProvider>
                      <ErrorBoundary 
                        level="page"
                        userId={null}
                        userRole={null}
                      >
                        <Router>
                          <Suspense fallback={<UniversalLoadingSpinner message="Loading page..." />}>
                          <Routes>
                        {/* Public routes */}
                        <Route path="/" element={<Navigate to="/propagentic/new" replace />} />
                        <Route path="/propagentic/new" element={<LandingPage />} />
                        <Route path="/canvas-landing" element={<CanvasLandingPage />} />
                        {/* Render GlassyHeader for all other routes */}
                        <Route
                          path="*"
                          element={
                            <>
                              <GlassyHeader />
                              <Routes>
                                <Route path="/pricing" element={<PricingPage />} />
                                <Route path="/about" element={<AboutPage />} />
                                <Route path="/demo" element={<Navigate to="/demo/pitchdeck" replace />} />
                                <Route path="/demo-showcase" element={<DemoShowcase />} />
                                <Route path="/property-dashboard-demo" element={<PublicPropertyDashboardDemo />} />
                                <Route path="/svg-test" element={<SVGTest />} />
                                <Route path="/blueprint-test" element={<BlueprintTest />} />
                                <Route path="/test" element={<PrivateRoute><TestPage /></PrivateRoute>} />
                                <Route path="/login" element={<LoginPage />} />
                                <Route path="/register" element={<RegisterPage />} />
                                <Route path="/signup" element={<RegisterPage />} />
<<<<<<< HEAD
                                <Route path="/onboarding/tenant" element={<PrivateRoute><OnboardingSurvey /></PrivateRoute>} />
=======
                                <Route path="/onboarding/tenant" element={<PrivateRoute><TenantOnboarding /></PrivateRoute>} />
>>>>>>> 0aeb7450
                                <Route path="/onboarding/landlord" element={<PrivateRoute><LandlordOnboarding /></PrivateRoute>} />
                                <Route path="/onboarding/contractor" element={<PrivateRoute><ContractorOnboardingPage /></PrivateRoute>} />
                                <Route path="/forgot-password" element={<ForgotPassword />} />
                                <Route path="/auth" element={<AuthPage />} />
                                <Route path="/invite" element={<InviteAcceptancePage />} />
                                <Route path="/invite-test" element={<PrivateRoute><InviteCodeBrowserTest /></PrivateRoute>} />
                                <Route path="/dashboard" element={<PrivateRoute><RoleBasedRedirect /></PrivateRoute>} />
                                <Route path="/tenant/dashboard" element={<PrivateRoute><ProfileCompletionGuard requiredCompletion={75}><TenantDashboard /></ProfileCompletionGuard></PrivateRoute>} />
                                <Route path="/landlord/dashboard" element={<PrivateRoute><ProfileCompletionGuard requiredCompletion={85}><LandlordDashboard /></ProfileCompletionGuard></PrivateRoute>} />
                                <Route path="/contractor/dashboard" element={<PrivateRoute><ProfileCompletionGuard requiredCompletion={90}><ContractorDashboard /></ProfileCompletionGuard></PrivateRoute>} />
                                <Route path="/contractor/messages" element={<PrivateRoute><ContractorMessagesPage /></PrivateRoute>} />
                                <Route path="/contractor/profile" element={<PrivateRoute><ContractorProfilePage /></PrivateRoute>} />
                                <Route path="/contractor/history" element={<PrivateRoute><JobHistoryPage /></PrivateRoute>} />
                                <Route path="/contractor/dashboard/enhanced" element={<ContractorDashboardDemo />} />
                                <Route path="/contractor/dashboard/original" element={<PrivateRoute><OriginalContractorDashboard /></PrivateRoute>} />
                                <Route path="/maintenance/new" element={<PrivateRoute><MaintenanceSurvey /></PrivateRoute>} />
                                <Route path="/maintenance/enhanced" element={<PrivateRoute><EnhancedMaintenancePage /></PrivateRoute>} />
                                <Route path="/maintenance/ai-chat" element={<PrivateRoute><AIMaintenanceChat /></PrivateRoute>} />
<<<<<<< HEAD
                                <Route path="/onboarding" element={<PrivateRoute><OnboardingSurvey /></PrivateRoute>} />
=======
                                <Route path="/onboarding" element={<PrivateRoute><TenantOnboarding /></PrivateRoute>} />
>>>>>>> 0aeb7450
                                <Route path="/landlord-onboarding" element={<PrivateRoute><LandlordOnboarding /></PrivateRoute>} />
                                <Route path="/contractor-onboarding" element={<PrivateRoute><ContractorOnboardingPage /></PrivateRoute>} />
                                <Route path="/ai-examples" element={<AIExamples />} />
                                <Route path="/ai-tutorial" element={<AITutorial />} />
                                <Route path="/showcase/components" element={<ComponentsShowcasePage />} />
                                <Route path="/showcase/ui-test" element={<TestUIComponents />} />
                                <Route path="/showcase/simple-ui" element={<SimpleUIShowcase />} />
                                <Route path="/landlord/dashboard/demo" element={<LandlordDashboardDemo />} />
                                <Route path="/demo/pitchdeck" element={<PitchDeckDemo />} />
                                <Route path="/demo/contractor-readiness" element={<ContractorEstimateReadinessDemo />} />
                                <Route path="/email-verification-test" element={<PrivateRoute><EmailVerificationTest /></PrivateRoute>} />
                                {/* Fallback/Not Found - Redirect to login or a dedicated 404 page */}
                                <Route path="*" element={<Navigate to="/login" />} />
                              </Routes>
                            </>
                          }
                        />
                      </Routes>
                      </Suspense>
                      {/* Toast Notifications */}
                      <Toaster
                        position="top-right"
                        toastOptions={{
                          duration: 4000,
                          style: {
                            background: '#363636',
                            color: '#fff',
                          },
                          success: {
                            duration: 3000,
                            iconTheme: {
                              primary: '#10B981',
                              secondary: '#FFFFFF',
                            },
                          },
                          error: {
                            duration: 5000,
                            iconTheme: {
                              primary: '#EF4444',
                              secondary: '#FFFFFF',
                            },
                          },
                        }}
                      />
                      
                      <div id="app-loaded" style={{ position: 'fixed', bottom: 0, right: 0, padding: '5px', background: 'rgba(0,0,0,0.1)', fontSize: '10px', zIndex: 9999, pointerEvents: 'none' }}>
                        App Loaded
                      </div>
                      <LocalStorageDebug />
                    </Router>
                      </ErrorBoundary>
                      </NotificationProvider>
                    </ModelContextProvider>
                  </DataServiceProvider>
                </DemoModeProvider>
              </ConnectionProvider>
            </PreLaunchGuard>
          </AuthProvider>
        </ThemeProvider>
      </div>
    </>
  );
}

export default App;<|MERGE_RESOLUTION|>--- conflicted
+++ resolved
@@ -51,19 +51,12 @@
 const ContractorProfilePage = lazy(() => import('./pages/ContractorProfilePage.jsx'));
 const JobHistoryPage = lazy(() => import('./pages/JobHistoryPage.jsx'));
 const PricingPage = lazy(() => import('./pages/PricingPage.jsx'));
-<<<<<<< HEAD
 const OnboardingSurvey = lazy(() => import('./components/onboarding/TenantOnboardingWizard.jsx'));
 const LandlordOnboarding = lazy(() => import('./components/onboarding/LandlordOnboardingWizard.jsx'));
+const TenantOnboarding = lazy(() => import('./components/onboarding/TenantOnboardingWizard.jsx'));
 const ContractorOnboardingPage = lazy(() => import('./pages/ContractorOnboardingPage.jsx'));
 // Legacy onboarding components
 const LandlordOnboardingLegacy = lazy(() => import('./components/onboarding/LandlordOnboarding.jsx'));
-=======
-// OnboardingSurvey removed - replaced with TenantOnboarding
-const LandlordOnboarding = lazy(() => import('./components/onboarding/LandlordOnboarding.jsx'));
-const ContractorOnboardingPage = lazy(() => import('./pages/ContractorOnboardingPage.jsx'));
-// New onboarding components
-const TenantOnboarding = lazy(() => import('./components/onboarding/TenantOnboarding.jsx'));
->>>>>>> 0aeb7450
 const LandlordOnboardingNew = lazy(() => import('./components/onboarding/LandlordOnboardingNew.jsx'));
 const ContractorOnboardingNew = lazy(() => import('./components/onboarding/ContractorOnboardingNew.jsx'));
 const SVGTest = lazy(() => import('./components/branding/SVGTest'));
@@ -233,11 +226,7 @@
                                 <Route path="/login" element={<LoginPage />} />
                                 <Route path="/register" element={<RegisterPage />} />
                                 <Route path="/signup" element={<RegisterPage />} />
-<<<<<<< HEAD
-                                <Route path="/onboarding/tenant" element={<PrivateRoute><OnboardingSurvey /></PrivateRoute>} />
-=======
                                 <Route path="/onboarding/tenant" element={<PrivateRoute><TenantOnboarding /></PrivateRoute>} />
->>>>>>> 0aeb7450
                                 <Route path="/onboarding/landlord" element={<PrivateRoute><LandlordOnboarding /></PrivateRoute>} />
                                 <Route path="/onboarding/contractor" element={<PrivateRoute><ContractorOnboardingPage /></PrivateRoute>} />
                                 <Route path="/forgot-password" element={<ForgotPassword />} />
@@ -256,11 +245,7 @@
                                 <Route path="/maintenance/new" element={<PrivateRoute><MaintenanceSurvey /></PrivateRoute>} />
                                 <Route path="/maintenance/enhanced" element={<PrivateRoute><EnhancedMaintenancePage /></PrivateRoute>} />
                                 <Route path="/maintenance/ai-chat" element={<PrivateRoute><AIMaintenanceChat /></PrivateRoute>} />
-<<<<<<< HEAD
-                                <Route path="/onboarding" element={<PrivateRoute><OnboardingSurvey /></PrivateRoute>} />
-=======
                                 <Route path="/onboarding" element={<PrivateRoute><TenantOnboarding /></PrivateRoute>} />
->>>>>>> 0aeb7450
                                 <Route path="/landlord-onboarding" element={<PrivateRoute><LandlordOnboarding /></PrivateRoute>} />
                                 <Route path="/contractor-onboarding" element={<PrivateRoute><ContractorOnboardingPage /></PrivateRoute>} />
                                 <Route path="/ai-examples" element={<AIExamples />} />
