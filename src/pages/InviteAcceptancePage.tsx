import React, { useState, useEffect } from 'react';
import { useSearchParams, useNavigate } from 'react-router-dom';
import { useAuth } from '../context/AuthContext.jsx';
import TenantInviteForm from '../components/tenant/TenantInviteForm';
import Button from '../components/ui/Button';
<<<<<<< HEAD
import { unifiedInviteCodeService } from '../services/unifiedInviteCodeService';
=======
import inviteService from '../services/firestore/inviteService';
import InviteCodeValidationTest from '../components/debug/InviteCodeValidationTest';
import FirebaseAuthTest from '../components/debug/FirebaseAuthTest';
>>>>>>> 91343334

interface PropertyInfo {
  propertyId: string;
  propertyName: string;
  unitId?: string | null;
}

const InviteAcceptancePage: React.FC = () => {
  const [searchParams] = useSearchParams();
  const navigate = useNavigate();
  const { currentUser, refreshUserData } = useAuth();
  const [inviteCode, setInviteCode] = useState('');
  const [propertyInfo, setPropertyInfo] = useState<PropertyInfo | null>(null);
  const [isValidating, setIsValidating] = useState(false);
  const [validationMessage, setValidationMessage] = useState<{
    type: 'success' | 'error' | 'info';
    message: string;
  } | null>(null);
  const [showForm, setShowForm] = useState(false);

  useEffect(() => {
    const codeFromUrl = searchParams.get('code');
    if (codeFromUrl) {
      setInviteCode(codeFromUrl);
      validateCode(codeFromUrl);
    }
  }, [searchParams]);

  const validateCode = async (code: string) => {
    if (!code) return;
    
    setIsValidating(true);
    setValidationMessage(null);
    
    try {
<<<<<<< HEAD
      const validation = await unifiedInviteCodeService.validateInviteCode(code);
      if (validation.isValid) {
=======
      console.log('🔍 Validating invite code:', code);
      
      const validationResult = await inviteService.validateInviteCode(code);
      
      if (validationResult.isValid && validationResult.inviteData) {
        console.log('✅ Code is valid!');
        setValidationMessage({
          type: 'success',
          message: 'Valid invite code!'
        });

        // Extract property info from the invite data
        const inviteData = validationResult.inviteData;
>>>>>>> 91343334
        setPropertyInfo({
          propertyId: inviteData.propertyId,
          propertyName: inviteData.propertyName || 'Property',
          unitId: inviteData.unitId || null
        });

        setShowForm(true);
      } else {
        console.log('❌ Code validation failed:', validationResult.message);
        setValidationMessage({
          type: 'error',
          message: validationResult.message || 'Invalid invite code. Please check the code and try again.'
        });
        setShowForm(false);
      }
    } catch (error) {
      console.error('Error during validation:', error);
      setValidationMessage({
        type: 'error',
        message: 'An error occurred while validating the code. Please try again.'
      });
      setShowForm(false);
    } finally {
      setIsValidating(false);
    }
  };

  const handleInviteSuccess = async (propertyInfo: any) => {
    // Refresh user data to get updated profile
    await refreshUserData();
    
    // Redirect to tenant dashboard
    navigate('/tenant/dashboard', { 
      state: { 
        message: `Successfully joined ${propertyInfo.propertyName}!` 
      }
    });
  };

  if (isValidating) {
    return (
      <div className="min-h-screen flex items-center justify-center bg-gray-50">
        <div className="text-center">
          <div className="animate-spin rounded-full h-12 w-12 border-b-2 border-orange-500 mx-auto mb-4"></div>
          <p className="text-gray-600">Validating invitation code...</p>
        </div>
      </div>
    );
  }

  if (validationMessage?.type === 'error') {
    return (
      <div className="min-h-screen flex items-center justify-center bg-gray-50">
        <div className="text-center max-w-md">
          <h1 className="text-2xl font-bold text-red-600 mb-4">Invalid Invitation</h1>
          <p className="text-gray-600 mb-6">{validationMessage.message}</p>
          <div className="space-y-3">
          <Button onClick={() => navigate('/login')}>
            Go to Login
          </Button>
            <div className="mt-4 p-4 bg-blue-50 rounded-lg">
              <h3 className="font-semibold text-blue-800 mb-2">Have a different code?</h3>
              <div className="flex gap-2">
                <input
                  type="text"
                  placeholder="Enter 8-digit code"
                  value={inviteCode}
                  onChange={(e) => setInviteCode(e.target.value)}
                  className="flex-1 px-3 py-2 border border-blue-300 rounded-lg focus:outline-none focus:ring-2 focus:ring-blue-500"
                  maxLength={20}
                />
                <Button 
                  onClick={() => validateCode(inviteCode)}
                  disabled={!inviteCode.trim()}
                  className="bg-blue-500 hover:bg-blue-600"
                >
                  Validate
                </Button>
              </div>
            </div>
          </div>
        </div>
      </div>
    );
  }

  if (!showForm || !propertyInfo) {
    return (
      <div className="min-h-screen flex items-center justify-center bg-gray-50">
        <div className="text-center max-w-md">
          <h1 className="text-2xl font-bold text-gray-900 mb-4">Enter Invitation Code</h1>
          <p className="text-gray-600 mb-6">Please enter your invitation code to join a property.</p>
            <div className="space-y-3">
            <input
              type="text"
              placeholder="Enter 8-digit code"
              value={inviteCode}
              onChange={(e) => setInviteCode(e.target.value)}
              className="w-full px-4 py-3 border border-gray-300 rounded-lg focus:outline-none focus:ring-2 focus:ring-orange-500"
              maxLength={20}
            />
              <Button 
              onClick={() => validateCode(inviteCode)}
              disabled={!inviteCode.trim() || isValidating}
                className="w-full"
            >
              {isValidating ? 'Validating...' : 'Validate Code'}
              </Button>
          </div>
        </div>
      </div>
    );
  }

  // User is authenticated, show invite form with pre-populated code
  return (
    <div className="min-h-screen bg-gray-50">
      <div className="max-w-md mx-auto pt-12">
        <div className="bg-white p-8 rounded-lg shadow-md">
          <h2 className="text-2xl font-bold text-center mb-4">
            Join {propertyInfo?.propertyName}
          </h2>
          <p className="text-gray-600 text-center mb-6">
            Your invitation code has been validated. Click below to join this property.
          </p>
          
          <div className="bg-blue-50 border border-blue-200 rounded-lg p-4 mb-6">
            <p className="text-sm text-blue-800">
              <span className="font-semibold">Invitation Code:</span> {inviteCode}
            </p>
            <p className="text-sm text-blue-800 mt-1">
              <span className="font-semibold">Property:</span> {propertyInfo?.propertyName}
            </p>
            {propertyInfo?.unitId && (
              <p className="text-sm text-blue-800 mt-1">
                <span className="font-semibold">Unit:</span> {propertyInfo.unitId}
              </p>
            )}
          </div>
          
          <TenantInviteForm
            onInviteValidated={handleInviteSuccess}
            email={currentUser.email}
            className="space-y-4"
            // Pre-populate with the validated invite code
            initialCode={inviteCode}
            propertyInfo={propertyInfo}
          />
        </div>
      </div>
      
      {/* Debug tools - only show in development */}
      {process.env.NODE_ENV === 'development' && (
        <>
          <FirebaseAuthTest />
          <InviteCodeValidationTest />
        </>
      )}
    </div>
  );
};

export default InviteAcceptancePage; <|MERGE_RESOLUTION|>--- conflicted
+++ resolved
@@ -3,13 +3,9 @@
 import { useAuth } from '../context/AuthContext.jsx';
 import TenantInviteForm from '../components/tenant/TenantInviteForm';
 import Button from '../components/ui/Button';
-<<<<<<< HEAD
-import { unifiedInviteCodeService } from '../services/unifiedInviteCodeService';
-=======
 import inviteService from '../services/firestore/inviteService';
 import InviteCodeValidationTest from '../components/debug/InviteCodeValidationTest';
 import FirebaseAuthTest from '../components/debug/FirebaseAuthTest';
->>>>>>> 91343334
 
 interface PropertyInfo {
   propertyId: string;
@@ -45,10 +41,6 @@
     setValidationMessage(null);
     
     try {
-<<<<<<< HEAD
-      const validation = await unifiedInviteCodeService.validateInviteCode(code);
-      if (validation.isValid) {
-=======
       console.log('🔍 Validating invite code:', code);
       
       const validationResult = await inviteService.validateInviteCode(code);
@@ -62,7 +54,6 @@
 
         // Extract property info from the invite data
         const inviteData = validationResult.inviteData;
->>>>>>> 91343334
         setPropertyInfo({
           propertyId: inviteData.propertyId,
           propertyName: inviteData.propertyName || 'Property',
