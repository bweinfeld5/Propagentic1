import { useState, useEffect, Fragment } from 'react';
import { Dialog, Transition } from '@headlessui/react';
import { XMarkIcon, EnvelopeIcon, BuildingOfficeIcon, InformationCircleIcon, CheckCircleIcon, QrCodeIcon, LinkIcon } from '@heroicons/react/24/outline';
import { CreateInviteSchema, CreateInviteData } from '../../schemas/CreateInviteSchema';
import { api } from '../../services/api';
import { getFunctions, httpsCallable } from 'firebase/functions';
import toast from 'react-hot-toast';
import Button from '../ui/Button';
import { auth } from '../../firebase/config';
import inviteService from '../../services/firestore/inviteService';
import { QRCodeDisplay } from '../qr/QRCodeDisplay';
import inviteCodeService from '../../services/inviteCodeService';

interface Property {
  id: string;
  name?: string;
  nickname?: string;
  streetAddress?: string;
  [key: string]: any; // Allow other properties
}

interface InviteTenantModalProps {
  isOpen: boolean;
  onClose: () => void;
  propertyId?: string;
  propertyName?: string;
  properties?: Property[];
  onInviteSuccess?: () => void;
}

const InviteTenantModal: React.FC<InviteTenantModalProps> = ({
  isOpen,
  onClose,
  propertyId: initialPropertyId,
  propertyName: initialPropertyName,
  properties = [],
  onInviteSuccess,
}) => {
  const [email, setEmail] = useState<string>('');
  const [selectedPropertyId, setSelectedPropertyId] = useState<string>(initialPropertyId || '');
  const [selectedPropertyName, setSelectedPropertyName] = useState<string>(initialPropertyName || '');
  const [landlordName, setLandlordName] = useState<string>('');
  const [unitId, setUnitId] = useState<string>('');
  const [unitNumber, setUnitNumber] = useState<string>('');
  const [loading, setLoading] = useState<boolean>(false);
  const [errors, setErrors] = useState<{ [key: string]: string }>({});
  const [inviteSuccess, setInviteSuccess] = useState<boolean>(false);
  const [inviteCode, setInviteCode] = useState<string>('');
<<<<<<< HEAD
  const [inviteId, setInviteId] = useState<string>('');
  const [inviteLink, setInviteLink] = useState<string>('');
  const [showQRCode, setShowQRCode] = useState<boolean>(false);
=======
  const [activeTab, setActiveTab] = useState<'info' | 'qr'>('info');
  const [isSubmitting, setIsSubmitting] = useState<boolean>(false);
  const [toastMessage, setToastMessage] = useState<{ type: string; message: string } | null>(null);
>>>>>>> 91343334

  useEffect(() => {
    if (isOpen) {
      setEmail('');
      setSelectedPropertyId(initialPropertyId || '');
      setSelectedPropertyName(initialPropertyName || '');
      setErrors({});
      setInviteSuccess(false);
      setInviteCode('');
<<<<<<< HEAD
      setInviteId('');
      setInviteLink('');
      setShowQRCode(false);
=======
      setActiveTab('info');
>>>>>>> 91343334
    }
  }, [isOpen, initialPropertyId, initialPropertyName]);

  useEffect(() => {
    if (selectedPropertyId) {
      const property = properties.find(p => p.id === selectedPropertyId);
      if (property) {
        setSelectedPropertyName(property.nickname || property.name || property.streetAddress || 'Unknown Property');
      }
    }
  }, [selectedPropertyId, properties]);

  const validateForm = () => {
    try {
      CreateInviteSchema.parse({
        tenantEmail: email,
        propertyId: selectedPropertyId,
        landlordId: auth.currentUser?.uid || '',
        createdAt: new Date(),
      });
      setErrors({});
      return true;
    } catch (error: any) {
      const newErrors: { [key: string]: string } = {};
      if (error.errors) {
        error.errors.forEach((err: any) => {
          const path = err.path[0];
          newErrors[path] = err.message;
        });
      }
      setErrors(newErrors);
      return false;
    }
  };

  const handleSubmit = async (e: React.FormEvent) => {
    e.preventDefault();
    
    if (!selectedPropertyId || !email) {
      toast.error('Please fill in all required fields');
        return;
    }

    setLoading(true);
    
    try {
      // Create the invite using the working inviteService
      const inviteData = {
        tenantEmail: email.trim(),
        propertyId: selectedPropertyId,
        landlordId: auth.currentUser?.uid || '',
        propertyName: selectedPropertyName || 'Property',
        landlordName: landlordName.trim() || auth.currentUser?.displayName || 'Landlord',
        unitId: unitId?.trim() || undefined,
        unitNumber: unitNumber?.trim() || undefined
      };

      console.log('Creating invite with data:', inviteData);
      const shortCode = await inviteService.createInvite(inviteData);
      
      console.log('✅ Invite created successfully with short code:', shortCode);
        setInviteSuccess(true);
      setInviteCode(shortCode);
      
      toast.success(`Invitation sent successfully! Tenant can use code: ${shortCode}`);
        
        if (onInviteSuccess) {
          onInviteSuccess();
        }
<<<<<<< HEAD
      );
      
      if (onInviteSuccess) {
        onInviteSuccess();

      }
=======
>>>>>>> 91343334
      
    } catch (error: any) {
      console.error('Error creating invite:', error);
      toast.error(error.message || 'Failed to send invitation. Please try again.');
    } finally {
      setLoading(false);
    }
  };

<<<<<<< HEAD
  const copyToClipboard = (text: string, label: string) => {
    navigator.clipboard.writeText(text);
    toast.success(`${label} copied to clipboard!`);
=======
  const getInviteUrl = () => {
    const baseUrl = window.location.origin;
    return `${baseUrl}/invite?code=${inviteCode}`;
>>>>>>> 91343334
  };

  return (
    <Transition appear show={isOpen} as={Fragment}>
      <Dialog as="div" className="relative z-50" onClose={onClose}>
        <Transition.Child
          as={Fragment}
          enter="ease-out duration-300"
          enterFrom="opacity-0"
          enterTo="opacity-100"
          leave="ease-in duration-200"
          leaveFrom="opacity-100"
          leaveTo="opacity-0"
        >
          <div className="fixed inset-0 bg-black/50 backdrop-blur-sm" />
        </Transition.Child>

        <div className="fixed inset-0 overflow-y-auto">
          <div className="flex min-h-full items-center justify-center p-4 text-center">
            <Transition.Child
              as={Fragment}
              enter="ease-out duration-300"
              enterFrom="opacity-0 scale-95"
              enterTo="opacity-100 scale-100"
              leave="ease-in duration-200"
              leaveFrom="opacity-100 scale-100"
              leaveTo="opacity-0 scale-95"
            >
              <Dialog.Panel className="w-full max-w-lg transform overflow-hidden rounded-2xl bg-white shadow-2xl transition-all border border-gray-200">
                {/* Header */}
                <div className="bg-gradient-to-r from-orange-500 to-orange-600 px-6 py-4">
                  <div className="flex items-center justify-between">
                    <Dialog.Title as="h3" className="text-xl font-semibold text-white">
                      {inviteSuccess ? '✅ Invitation Sent!' : '📧 Invite a Tenant'}
                    </Dialog.Title>
                    <button
                      type="button"
                      className="text-white/80 hover:text-white transition-colors p-1 rounded-full hover:bg-white/10"
                      onClick={onClose}
                    >
                      <XMarkIcon className="h-6 w-6" aria-hidden="true" />
                    </button>
                  </div>
                </div>

                {/* Content */}
                <div className="px-6 py-6">
                  {inviteSuccess ? (
                    <div className="space-y-6">
                      <div className="rounded-xl bg-green-50 p-4 border border-green-200">
                        <div className="flex">
                          <div className="flex-shrink-0">
                            <CheckCircleIcon className="h-6 w-6 text-green-500" aria-hidden="true" />
                          </div>
                          <div className="ml-3">
                            <h3 className="text-lg font-medium text-green-800">Success!</h3>
                            <div className="mt-2 text-sm text-green-700">
                              <p>An invitation has been sent to <span className="font-semibold">{email}</span> for <span className="font-semibold">{selectedPropertyName}</span>.</p>
                              <p className="mt-1">They can join by email or by scanning the QR code below.</p>
                            </div>
                          </div>
                        </div>
                      </div>

<<<<<<< HEAD
                      {/* Invite Code and Link */}
                      <div className="space-y-4">
                        {/* Invite Code */}
                        <div className="bg-gray-50 rounded-xl p-4 border border-gray-200">
                          <p className="text-sm font-medium text-gray-700 mb-2">Invite Code:</p>
                          <div className="flex items-center space-x-2">
                            <div className="bg-white rounded-lg px-4 py-2 font-mono text-lg text-center border border-gray-300 flex-1">
                              {inviteCode}
                            </div>
                            <Button
                              type="button"
                              variant="outline"
                              onClick={() => copyToClipboard(inviteCode, 'Invite code')}
                              className="!p-2"
                            >
                              <svg className="w-5 h-5" fill="none" stroke="currentColor" viewBox="0 0 24 24">
                                <path strokeLinecap="round" strokeLinejoin="round" strokeWidth={2} d="M8 16H6a2 2 0 01-2-2V6a2 2 0 012-2h8a2 2 0 012 2v2m-6 12h8a2 2 0 002-2v-8a2 2 0 00-2-2h-8a2 2 0 00-2 2v8a2 2 0 002 2z" />
                              </svg>
                            </Button>
                          </div>
                        </div>

                        {/* Invite Link */}
                        <div className="bg-gray-50 rounded-xl p-4 border border-gray-200">
                          <p className="text-sm font-medium text-gray-700 mb-2">Direct Invite Link:</p>
                          <div className="flex items-center space-x-2">
                            <div className="bg-white rounded-lg px-3 py-2 text-sm text-blue-600 border border-gray-300 flex-1 overflow-hidden">
                              <LinkIcon className="inline w-4 h-4 mr-1" />
                              <span className="truncate">{inviteLink}</span>
                            </div>
                            <Button
                              type="button"
                              variant="outline"
                              onClick={() => copyToClipboard(inviteLink, 'Invite link')}
                              className="!p-2"
                            >
                              <svg className="w-5 h-5" fill="none" stroke="currentColor" viewBox="0 0 24 24">
                                <path strokeLinecap="round" strokeLinejoin="round" strokeWidth={2} d="M8 16H6a2 2 0 01-2-2V6a2 2 0 012-2h8a2 2 0 012 2v2m-6 12h8a2 2 0 002-2v-8a2 2 0 00-2-2h-8a2 2 0 00-2 2v8a2 2 0 002 2z" />
                              </svg>
                            </Button>
                          </div>
                          <p className="text-xs text-gray-500 mt-2">
                            Share this link with the tenant for direct access
                          </p>
                        </div>

                        {/* QR Code Button */}
                        <div className="bg-blue-50 rounded-xl p-4 border border-blue-200">
                          <div className="flex items-center justify-between">
                            <div>
                              <h4 className="text-sm font-semibold text-blue-800 flex items-center">
                                <QrCodeIcon className="h-5 w-5 mr-2" />
                                QR Code
                              </h4>
                              <p className="text-xs text-blue-600 mt-1">
                                Generate a QR code for easy property access
                              </p>
                            </div>
                            <Button
                              type="button"
                              variant="outline"
                              onClick={() => setShowQRCode(!showQRCode)}
                              className="text-blue-600 border-blue-300 hover:bg-blue-100"
                            >
                              {showQRCode ? 'Hide' : 'Show'} QR Code
                            </Button>
                          </div>
                          
                          {showQRCode && (
                            <div className="mt-4 p-4 bg-white rounded-lg border border-blue-200">
                              <div className="relative">
                                <QRCodeDisplay 
                                  inviteCode={inviteCode}
                                  propertyName={selectedPropertyName}
                                  size={200}
                                />
                                {/* Coming Soon Overlay */}
                                <div className="absolute inset-0 bg-white/90 backdrop-blur-sm rounded-lg flex items-center justify-center">
                                  <div className="text-center">
                                    <div className="bg-blue-100 rounded-full p-3 mx-auto mb-3 w-fit">
                                      <QrCodeIcon className="h-8 w-8 text-blue-600" />
                                    </div>
                                    <p className="text-lg font-semibold text-gray-800">QR Code Coming Soon!</p>
                                    <p className="text-sm text-gray-600 mt-1">This feature will be available when the Firebase server is live</p>
                                  </div>
                                </div>
                              </div>
                            </div>
                          )}
                        </div>
                      </div>

=======
                      {/* Tabs for Info and QR Code */}
                      <div className="border-b border-gray-200">
                        <nav className="-mb-px flex space-x-8" aria-label="Tabs">
                          <button
                            onClick={() => setActiveTab('info')}
                            className={`py-2 px-1 border-b-2 font-medium text-sm ${
                              activeTab === 'info'
                                ? 'border-orange-500 text-orange-600'
                                : 'border-transparent text-gray-500 hover:text-gray-700 hover:border-gray-300'
                            }`}
                          >
                            Next Steps
                          </button>
                          <button
                            onClick={() => setActiveTab('qr')}
                            className={`py-2 px-1 border-b-2 font-medium text-sm flex items-center gap-2 ${
                              activeTab === 'qr'
                                ? 'border-orange-500 text-orange-600'
                                : 'border-transparent text-gray-500 hover:text-gray-700 hover:border-gray-300'
                            }`}
                          >
                            <QrCodeIcon className="w-4 h-4" />
                            QR Code
                          </button>
                        </nav>
                      </div>

                      {activeTab === 'info' ? (
                        <>
>>>>>>> 91343334
                      {/* Next Steps */}
                      <div className="bg-blue-50 rounded-xl p-4 border border-blue-200">
                        <h4 className="text-sm font-semibold text-blue-800 mb-3 flex items-center">
                          <InformationCircleIcon className="h-5 w-5 mr-2" />
                          What happens next?
                        </h4>
                        <ul className="text-sm text-blue-700 space-y-2">
                          <li className="flex items-start">
                            <span className="text-blue-500 mr-2">•</span>
                            The tenant will receive an email invitation
                          </li>
                          <li className="flex items-start">
                            <span className="text-blue-500 mr-2">•</span>
                            They can use the code or link to join
                          </li>
                          <li className="flex items-start">
                            <span className="text-blue-500 mr-2">•</span>
                            They'll create an account (if needed)
                          </li>
                          <li className="flex items-start">
                            <span className="text-blue-500 mr-2">•</span>
                            Once connected, they can submit maintenance requests
                          </li>
                        </ul>
                      </div>

<<<<<<< HEAD
=======
                      {/* Show invite ID if available */}
                          {inviteCode && (
                        <div className="bg-gray-50 rounded-xl p-4 border border-gray-200">
                              <p className="text-sm font-medium text-gray-700 mb-2">Invitation Code:</p>
                          <div className="bg-white rounded-lg px-3 py-2 font-mono text-sm text-center border border-gray-300">
                                {inviteCode}
                              </div>
                              <p className="text-xs text-gray-500 mt-2 text-center">
                                The tenant can use this code to accept the invitation manually.
                              </p>
                            </div>
                          )}
                        </>
                      ) : (
                        /* QR Code Tab */
                        <div className="space-y-4">
                          <div className="text-center">
                            <h4 className="text-lg font-semibold text-gray-900 mb-2">Quick Join QR Code</h4>
                            <p className="text-sm text-gray-600 mb-4">
                              Tenant can scan this code with their phone to join instantly
                            </p>
                            
                            {/* QR Code Display */}
                            <div className="flex justify-center">
                              <div className="relative">
                                <QRCodeDisplay 
                                  inviteCode={inviteCode}
                                  propertyName={selectedPropertyName}
                                  size={200}
                                  includeText={true}
                                  downloadable={true}
                                  style="branded"
                                />
                              </div>
                            </div>
                          </div>

                          <div className="bg-orange-50 rounded-xl p-4 border border-orange-200">
                            <h5 className="font-semibold text-orange-900 mb-2">How to use the QR code:</h5>
                            <ul className="text-sm text-orange-800 space-y-1">
                              <li className="flex items-start">
                                <span className="text-orange-500 mr-2">•</span>
                                Show this QR code to your tenant in person
                              </li>
                              <li className="flex items-start">
                                <span className="text-orange-500 mr-2">•</span>
                                They scan it with their phone camera
                              </li>
                              <li className="flex items-start">
                                <span className="text-orange-500 mr-2">•</span>
                                They'll be taken directly to the acceptance page
                              </li>
                              <li className="flex items-start">
                                <span className="text-orange-500 mr-2">•</span>
                                No need to type codes or check email
                              </li>
                            </ul>
                          </div>

                          <div className="text-center">
                            <button
                              onClick={() => {
                                navigator.clipboard.writeText(getInviteUrl());
                                toast.success('Invite link copied to clipboard!');
                              }}
                              className="inline-flex items-center gap-2 px-4 py-2 bg-gray-100 hover:bg-gray-200 text-gray-700 rounded-lg transition-colors"
                            >
                              <LinkIcon className="w-4 h-4" />
                              Copy Invite Link
                            </button>
                          </div>
                        </div>
                      )}

>>>>>>> 91343334
                      <div className="flex gap-3 pt-4">
                        <Button
                          type="button"
                          variant="primary"
                          onClick={onClose}
                          className="flex-1"
                        >
                          Close
                        </Button>
                        <Button
                          type="button"
                          variant="secondary"
                          onClick={() => {
                            setEmail('');
                            setInviteSuccess(false);
                            setInviteCode('');
<<<<<<< HEAD
                            setInviteId('');
                            setInviteLink('');
                            setShowQRCode(false);
=======
>>>>>>> 91343334
                            setSelectedPropertyId(initialPropertyId || '');
                            setSelectedPropertyName(initialPropertyName || '');
                            setActiveTab('info');
                          }}
                          className="flex-1"
                        >
                          Send Another
                        </Button>
                      </div>
                    </div>
                  ) : (
                    <>
                      {/* How it works info */}
                      <div className="rounded-xl bg-blue-50 p-4 mb-6 border border-blue-200">
                        <div className="flex">
                          <div className="flex-shrink-0">
                            <InformationCircleIcon className="h-6 w-6 text-blue-500" aria-hidden="true" />
                          </div>
                          <div className="ml-3">
                            <h3 className="text-sm font-semibold text-blue-800 mb-2">How it works</h3>
                            <ul className="text-sm text-blue-700 space-y-1">
                              <li className="flex items-start">
                                <span className="text-blue-500 mr-2">•</span>
                                We'll send a professional email invitation
                              </li>
                              <li className="flex items-start">
                                <span className="text-blue-500 mr-2">•</span>
                                They'll receive a unique invitation code and link
                              </li>
                              <li className="flex items-start">
                                <span className="text-blue-500 mr-2">•</span>
                                The tenant can accept via email or use the code/link
                              </li>
                              <li className="flex items-start">
                                <span className="text-blue-500 mr-2">•</span>
                                QR codes will be available when Firebase is live
                              </li>
                            </ul>
                          </div>
                        </div>
                      </div>

                      <form onSubmit={handleSubmit} className="space-y-6">
                        <div>
                          <label htmlFor="property" className="block text-sm font-semibold text-gray-700 mb-2">
                            Select Property
                          </label>
                          {properties.length > 0 ? (
                            <div className="relative">
                              <div className="absolute inset-y-0 left-0 pl-3 flex items-center pointer-events-none">
                                <BuildingOfficeIcon className="h-5 w-5 text-gray-400" aria-hidden="true" />
                              </div>
                              <select
                                id="property"
                                className={`block w-full pl-10 pr-4 py-3 text-base border rounded-xl focus:outline-none focus:ring-2 focus:ring-orange-500 focus:border-orange-500 transition-colors ${
                                  errors.propertyId ? 'border-red-300 bg-red-50' : 'border-gray-300 bg-white'
                                }`}
                                value={selectedPropertyId}
                                onChange={(e) => setSelectedPropertyId(e.target.value)}
                              >
                                <option value="">Choose a property...</option>
                                {properties.map((prop) => (
                                  <option key={prop.id} value={prop.id}>{prop.name}</option>
                                ))}
                              </select>
                              {errors.propertyId && <p className="mt-2 text-sm text-red-600">{errors.propertyId}</p>}
                            </div>
                          ) : (
                            <div className="text-sm text-gray-500 p-4 bg-gray-50 rounded-xl border border-gray-200">
                              No properties available. Please add a property first.
                            </div>
                          )}
                        </div>

                        <div>
                          <label htmlFor="email" className="block text-sm font-semibold text-gray-700 mb-2">
                            Tenant's Email
                          </label>
                          <div className="relative">
                            <div className="absolute inset-y-0 left-0 pl-3 flex items-center pointer-events-none">
                              <EnvelopeIcon className="h-5 w-5 text-gray-400" aria-hidden="true" />
                            </div>
                            <input
                              type="email"
                              id="email"
                              className={`block w-full pl-10 pr-4 py-3 text-base border rounded-xl focus:outline-none focus:ring-2 focus:ring-orange-500 focus:border-orange-500 transition-colors ${
                                errors.email ? 'border-red-300 bg-red-50' : 'border-gray-300 bg-white'
                              }`}
                              placeholder="tenant@example.com"
                              value={email}
                              onChange={(e) => setEmail(e.target.value)}
                            />
                          </div>
                          {errors.email && <p className="mt-2 text-sm text-red-600">{errors.email}</p>}
                        </div>

                        <div className="flex gap-3 pt-4">
                          <Button
                            type="button"
                            variant="secondary"
                            onClick={onClose}
                            disabled={loading}
                            className="flex-1"
                          >
                            Cancel
                          </Button>
                          <Button
                            type="submit"
                            variant="primary"
                            isLoading={loading}
                            disabled={loading || !email || !selectedPropertyId}
                            className="flex-1"
                          >
                            {loading ? 'Sending...' : 'Send Invitation'}
                          </Button>
                        </div>
                      </form>
                    </>
                  )}
                </div>
              </Dialog.Panel>
            </Transition.Child>
          </div>
        </div>
      </Dialog>
    </Transition>
  );
};

export default InviteTenantModal;<|MERGE_RESOLUTION|>--- conflicted
+++ resolved
@@ -46,15 +46,9 @@
   const [errors, setErrors] = useState<{ [key: string]: string }>({});
   const [inviteSuccess, setInviteSuccess] = useState<boolean>(false);
   const [inviteCode, setInviteCode] = useState<string>('');
-<<<<<<< HEAD
-  const [inviteId, setInviteId] = useState<string>('');
-  const [inviteLink, setInviteLink] = useState<string>('');
-  const [showQRCode, setShowQRCode] = useState<boolean>(false);
-=======
   const [activeTab, setActiveTab] = useState<'info' | 'qr'>('info');
   const [isSubmitting, setIsSubmitting] = useState<boolean>(false);
   const [toastMessage, setToastMessage] = useState<{ type: string; message: string } | null>(null);
->>>>>>> 91343334
 
   useEffect(() => {
     if (isOpen) {
@@ -64,13 +58,7 @@
       setErrors({});
       setInviteSuccess(false);
       setInviteCode('');
-<<<<<<< HEAD
-      setInviteId('');
-      setInviteLink('');
-      setShowQRCode(false);
-=======
       setActiveTab('info');
->>>>>>> 91343334
     }
   }, [isOpen, initialPropertyId, initialPropertyName]);
 
@@ -140,15 +128,6 @@
         if (onInviteSuccess) {
           onInviteSuccess();
         }
-<<<<<<< HEAD
-      );
-      
-      if (onInviteSuccess) {
-        onInviteSuccess();
-
-      }
-=======
->>>>>>> 91343334
       
     } catch (error: any) {
       console.error('Error creating invite:', error);
@@ -158,15 +137,9 @@
     }
   };
 
-<<<<<<< HEAD
-  const copyToClipboard = (text: string, label: string) => {
-    navigator.clipboard.writeText(text);
-    toast.success(`${label} copied to clipboard!`);
-=======
   const getInviteUrl = () => {
     const baseUrl = window.location.origin;
     return `${baseUrl}/invite?code=${inviteCode}`;
->>>>>>> 91343334
   };
 
   return (
@@ -231,100 +204,6 @@
                         </div>
                       </div>
 
-<<<<<<< HEAD
-                      {/* Invite Code and Link */}
-                      <div className="space-y-4">
-                        {/* Invite Code */}
-                        <div className="bg-gray-50 rounded-xl p-4 border border-gray-200">
-                          <p className="text-sm font-medium text-gray-700 mb-2">Invite Code:</p>
-                          <div className="flex items-center space-x-2">
-                            <div className="bg-white rounded-lg px-4 py-2 font-mono text-lg text-center border border-gray-300 flex-1">
-                              {inviteCode}
-                            </div>
-                            <Button
-                              type="button"
-                              variant="outline"
-                              onClick={() => copyToClipboard(inviteCode, 'Invite code')}
-                              className="!p-2"
-                            >
-                              <svg className="w-5 h-5" fill="none" stroke="currentColor" viewBox="0 0 24 24">
-                                <path strokeLinecap="round" strokeLinejoin="round" strokeWidth={2} d="M8 16H6a2 2 0 01-2-2V6a2 2 0 012-2h8a2 2 0 012 2v2m-6 12h8a2 2 0 002-2v-8a2 2 0 00-2-2h-8a2 2 0 00-2 2v8a2 2 0 002 2z" />
-                              </svg>
-                            </Button>
-                          </div>
-                        </div>
-
-                        {/* Invite Link */}
-                        <div className="bg-gray-50 rounded-xl p-4 border border-gray-200">
-                          <p className="text-sm font-medium text-gray-700 mb-2">Direct Invite Link:</p>
-                          <div className="flex items-center space-x-2">
-                            <div className="bg-white rounded-lg px-3 py-2 text-sm text-blue-600 border border-gray-300 flex-1 overflow-hidden">
-                              <LinkIcon className="inline w-4 h-4 mr-1" />
-                              <span className="truncate">{inviteLink}</span>
-                            </div>
-                            <Button
-                              type="button"
-                              variant="outline"
-                              onClick={() => copyToClipboard(inviteLink, 'Invite link')}
-                              className="!p-2"
-                            >
-                              <svg className="w-5 h-5" fill="none" stroke="currentColor" viewBox="0 0 24 24">
-                                <path strokeLinecap="round" strokeLinejoin="round" strokeWidth={2} d="M8 16H6a2 2 0 01-2-2V6a2 2 0 012-2h8a2 2 0 012 2v2m-6 12h8a2 2 0 002-2v-8a2 2 0 00-2-2h-8a2 2 0 00-2 2v8a2 2 0 002 2z" />
-                              </svg>
-                            </Button>
-                          </div>
-                          <p className="text-xs text-gray-500 mt-2">
-                            Share this link with the tenant for direct access
-                          </p>
-                        </div>
-
-                        {/* QR Code Button */}
-                        <div className="bg-blue-50 rounded-xl p-4 border border-blue-200">
-                          <div className="flex items-center justify-between">
-                            <div>
-                              <h4 className="text-sm font-semibold text-blue-800 flex items-center">
-                                <QrCodeIcon className="h-5 w-5 mr-2" />
-                                QR Code
-                              </h4>
-                              <p className="text-xs text-blue-600 mt-1">
-                                Generate a QR code for easy property access
-                              </p>
-                            </div>
-                            <Button
-                              type="button"
-                              variant="outline"
-                              onClick={() => setShowQRCode(!showQRCode)}
-                              className="text-blue-600 border-blue-300 hover:bg-blue-100"
-                            >
-                              {showQRCode ? 'Hide' : 'Show'} QR Code
-                            </Button>
-                          </div>
-                          
-                          {showQRCode && (
-                            <div className="mt-4 p-4 bg-white rounded-lg border border-blue-200">
-                              <div className="relative">
-                                <QRCodeDisplay 
-                                  inviteCode={inviteCode}
-                                  propertyName={selectedPropertyName}
-                                  size={200}
-                                />
-                                {/* Coming Soon Overlay */}
-                                <div className="absolute inset-0 bg-white/90 backdrop-blur-sm rounded-lg flex items-center justify-center">
-                                  <div className="text-center">
-                                    <div className="bg-blue-100 rounded-full p-3 mx-auto mb-3 w-fit">
-                                      <QrCodeIcon className="h-8 w-8 text-blue-600" />
-                                    </div>
-                                    <p className="text-lg font-semibold text-gray-800">QR Code Coming Soon!</p>
-                                    <p className="text-sm text-gray-600 mt-1">This feature will be available when the Firebase server is live</p>
-                                  </div>
-                                </div>
-                              </div>
-                            </div>
-                          )}
-                        </div>
-                      </div>
-
-=======
                       {/* Tabs for Info and QR Code */}
                       <div className="border-b border-gray-200">
                         <nav className="-mb-px flex space-x-8" aria-label="Tabs">
@@ -354,7 +233,6 @@
 
                       {activeTab === 'info' ? (
                         <>
->>>>>>> 91343334
                       {/* Next Steps */}
                       <div className="bg-blue-50 rounded-xl p-4 border border-blue-200">
                         <h4 className="text-sm font-semibold text-blue-800 mb-3 flex items-center">
@@ -368,21 +246,19 @@
                           </li>
                           <li className="flex items-start">
                             <span className="text-blue-500 mr-2">•</span>
-                            They can use the code or link to join
+                            They'll create an account (if they don't have one)
                           </li>
                           <li className="flex items-start">
                             <span className="text-blue-500 mr-2">•</span>
-                            They'll create an account (if needed)
+                            They'll get access to submit maintenance requests
                           </li>
                           <li className="flex items-start">
                             <span className="text-blue-500 mr-2">•</span>
-                            Once connected, they can submit maintenance requests
+                            You'll be able to communicate directly through the platform
                           </li>
                         </ul>
                       </div>
 
-<<<<<<< HEAD
-=======
                       {/* Show invite ID if available */}
                           {inviteCode && (
                         <div className="bg-gray-50 rounded-xl p-4 border border-gray-200">
@@ -457,7 +333,6 @@
                         </div>
                       )}
 
->>>>>>> 91343334
                       <div className="flex gap-3 pt-4">
                         <Button
                           type="button"
@@ -474,12 +349,6 @@
                             setEmail('');
                             setInviteSuccess(false);
                             setInviteCode('');
-<<<<<<< HEAD
-                            setInviteId('');
-                            setInviteLink('');
-                            setShowQRCode(false);
-=======
->>>>>>> 91343334
                             setSelectedPropertyId(initialPropertyId || '');
                             setSelectedPropertyName(initialPropertyName || '');
                             setActiveTab('info');
@@ -503,19 +372,19 @@
                             <ul className="text-sm text-blue-700 space-y-1">
                               <li className="flex items-start">
                                 <span className="text-blue-500 mr-2">•</span>
-                                We'll send a professional email invitation
+                                We'll send a professional email invitation to the tenant
                               </li>
                               <li className="flex items-start">
                                 <span className="text-blue-500 mr-2">•</span>
-                                They'll receive a unique invitation code and link
+                                They'll receive a unique invitation code
                               </li>
                               <li className="flex items-start">
                                 <span className="text-blue-500 mr-2">•</span>
-                                The tenant can accept via email or use the code/link
+                                The tenant can accept directly from the email or enter the code manually
                               </li>
                               <li className="flex items-start">
                                 <span className="text-blue-500 mr-2">•</span>
-                                QR codes will be available when Firebase is live
+                                Once accepted, they'll have access to submit maintenance requests
                               </li>
                             </ul>
                           </div>
