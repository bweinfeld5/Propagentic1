rules_version = '2';

service cloud.firestore {
  match /databases/{database}/documents {

    // --- UTILITY FUNCTIONS ---
    function isSignedIn() {
      return request.auth != null;
    }

    function isOwner(userId) {
      return isSignedIn() && request.auth.uid == userId;
    }
    
    function getUserDataSafe() {
      // Safe version that doesn't fail if document doesn't exist
      return exists(/databases/$(database)/documents/users/$(request.auth.uid)) ? 
             get(/databases/$(database)/documents/users/$(request.auth.uid)).data : 
             null;
    }

    function isUserRole(role) {
      // Check both 'userType' and 'role' fields for broader compatibility
      let userData = getUserDataSafe();
      return isSignedIn() && userData != null && (userData.userType == role || userData.role == role);
    }

    function isLandlord() { 
      return isUserRole('landlord');
    }
    
    function isTenant() { 
      return isUserRole('tenant');
    }

    function isPropertyOwner(propertyId) {
      let property = get(/databases/$(database)/documents/properties/$(propertyId)).data;
      return isSignedIn() && request.auth.uid == property.landlordId;
    }

    function isPropertyManager(propertyId) {
      let property = get(/databases/$(database)/documents/properties/$(propertyId)).data;
      // Check if a 'managers' field exists and the user's UID is in it.
      return isSignedIn() && property.keys().hasAny(['managers']) && request.auth.uid in property.managers;
    }

    

    function isContractor() {
      return isUserRole('contractor');
    }

    function isAdmin() {
      return isUserRole('admin');
    }

    function isContractorInLandlordRolodex(landlordId, contractorId) {
      let landlordProfile = get(/databases/$(database)/documents/landlordProfiles/$(landlordId)).data;
      return landlordProfile.contractors != null && contractorId in landlordProfile.contractors;
    }

    function isTenantOfLandlord(tenantId) {
      // Check if this tenant has a relationship with any properties owned by the landlord
      // This is a simplified check - in practice, you might want to query the propertyTenantRelationships collection
      return exists(/databases/$(database)/documents/users/$(tenantId)) && 
             get(/databases/$(database)/documents/users/$(tenantId)).data.userType == 'tenant';
    }



    // --- DATA VALIDATION FUNCTIONS ---
    // Email validation function removed as it was unused

    // --- RULES ---

    // Users Collection
    match /users/{userId} {
      // Users can read/update their own data, admins can access all
      allow read, update: if isOwner(userId) || isAdmin();
      
      // Allow landlords to read tenant data (with function to check relationship)
      allow read: if isLandlord() && isTenantOfLandlord(userId);
      
      // Allow landlords to query for tenants (needed for PropertyTenantManager)
      allow list: if isLandlord();
      
      // Allow contractors to read user data for communication purposes
      allow read: if isContractor();
      
      // Anyone can create a user account
      allow create: if isSignedIn();
    }

    // Tenant Profiles Collection
    match /tenantProfiles/{tenantId} {
      // Tenants can always read/update their own profile
      // Landlords can read their tenants' profiles (if landlordId is present)
      // Admins can access all
      allow read: if isOwner(tenantId) || 
                     (isLandlord() && exists(/databases/$(database)/documents/tenantProfiles/$(tenantId)) && 
                      get(/databases/$(database)/documents/tenantProfiles/$(tenantId)).data.keys().hasAny(['landlordId']) &&
                      get(/databases/$(database)/documents/tenantProfiles/$(tenantId)).data.landlordId == request.auth.uid) ||
                     isAdmin();
      
      // Allow creation during registration process
      allow create: if isOwner(tenantId) && (isTenant() || !exists(/databases/$(database)/documents/users/$(tenantId)));
      
      // Tenants can update their own profile
      // Landlords can update their tenants' profiles (if landlordId matches)
      // Admins can update any profile
      allow update: if isOwner(tenantId) || 
                       (isLandlord() && resource.data.keys().hasAny(['landlordId']) && resource.data.landlordId == request.auth.uid) ||
                       isAdmin();
      
      allow delete: if isOwner(tenantId) || isAdmin();
    }

    // Contractor Profiles Collection - CRITICAL SECURITY FIX
    match /contractorProfiles/{contractorId} {
      // Contractors can read/update their own profile
      // Landlords can read contractor profiles in their rolodex
      // Admins can access all contractor profiles
      allow read: if isOwner(contractorId) || 
                     isLandlord() ||
                     isAdmin();
      // Allow creation during registration process or if user is already a contractor
      allow create: if isOwner(contractorId) && (isContractor() || !exists(/databases/$(database)/documents/users/$(contractorId)));
      allow update: if isOwner(contractorId) || isAdmin();
      allow delete: if isOwner(contractorId) || isAdmin();
    }

    // Landlord Profiles Collection - Enhanced Security Rules
    match /landlordProfiles/{landlordId} {
      // Helper function to check if update contains restricted fields
      function isRestrictedFieldUpdate() {
        let restrictedFields = ['acceptedTenants', 'invitesSent', 'acceptedTenantDetails'];
        return request.resource.data.diff(resource.data).affectedKeys().hasAny(restrictedFields);
      }

      // Helper function to check valid profile creation
      function isValidProfileCreation() {
        return isOwner(landlordId) && 
               request.resource.data.uid == request.auth.uid &&
               request.resource.data.landlordId == landlordId;
      }

      // Helper function to check valid profile update (excluding restricted fields)
      function isValidProfileUpdate() {
        return isOwner(landlordId) && 
               !isRestrictedFieldUpdate() &&
               request.resource.data.uid == resource.data.uid &&
               request.resource.data.landlordId == resource.data.landlordId;
      }

      // Read access: Landlords can read their own profile, contractors can read if in rolodex, admins can read all
      allow read: if isOwner(landlordId) ||
                     (isContractor() && isContractorInLandlordRolodex(landlordId, request.auth.uid)) ||
                     isAdmin();
<<<<<<< HEAD
      // Allow creation during registration process or if user is already a landlord
      allow create: if isOwner(landlordId) && (isLandlord() || !exists(/databases/$(database)/documents/users/$(landlordId)));
      allow update: if isOwner(landlordId) || isAdmin();
=======

      // Create access: Only the landlord can create their own profile with proper validation
      allow create: if isValidProfileCreation();

      // Update access: Landlords can update their own profile EXCEPT restricted fields, admins can update all
      allow update: if isValidProfileUpdate() || isAdmin();

      // Delete access: Only the owner or admin can delete the profile
>>>>>>> 9c493849
      allow delete: if isOwner(landlordId) || isAdmin();

      // Explicit denial for restricted field updates by clients
      // Only Cloud Functions (using admin SDK) can modify these fields
      allow write: if false && isRestrictedFieldUpdate();
    }

    // Contractors Collection - for landlord's preferred contractors list
    match /contractors/{contractorId} {
      // Helper function to check if contractor belongs to the requesting landlord
      function isContractorOwner() {
        return isSignedIn() && resource.data.landlordId == request.auth.uid;
      }

      function isValidContractorCreation() {
        return isSignedIn() &&
               isLandlord() &&
               request.resource.data.landlordId == request.auth.uid;
      }

      // Landlords can read their own contractors, admins can read all
      allow read: if isSignedIn() && (
        (isLandlord() && resource.data.landlordId == request.auth.uid) ||
        isAdmin()
      );

      // Allow landlords to list their contractors
      allow list: if isSignedIn() && (isLandlord() || isAdmin());

      // Landlords can create contractors for themselves
      allow create: if isValidContractorCreation();

      // Landlords can update their own contractors
      allow update: if isSignedIn() && (
        isContractorOwner() ||
        isAdmin()
      );

      // Landlords can delete their own contractors
      allow delete: if isSignedIn() && (
        isContractorOwner() ||
        isAdmin()
      );
    }

    // Contractors Collection - for landlord's preferred contractors list
    match /contractors/{contractorId} {
      // Helper function to check if contractor belongs to the requesting landlord
      function isContractorOwner() {
        return isSignedIn() && resource.data.landlordId == request.auth.uid;
      }

      function isValidContractorCreation() {
        return isSignedIn() &&
               isLandlord() &&
               request.resource.data.landlordId == request.auth.uid;
      }

      // Landlords can read their own contractors, admins can read all
      allow read: if isSignedIn() && (
        (isLandlord() && resource.data.landlordId == request.auth.uid) ||
        isAdmin()
      );

      // Allow landlords to list their contractors
      allow list: if isSignedIn() && (isLandlord() || isAdmin());

      // Landlords can create contractors for themselves
      allow create: if isValidContractorCreation();

      // Landlords can update their own contractors
      allow update: if isSignedIn() && (
        isContractorOwner() ||
        isAdmin()
      );

      // Landlords can delete their own contractors
      allow delete: if isSignedIn() && (
        isContractorOwner() ||
        isAdmin()
      );
    }

    // Properties Collection
    match /properties/{propertyId} {
      // Helper function to check if update contains restricted fields
      function isPropertyRestrictedFieldUpdate() {
        let restrictedFields = ['tenants'];
        return request.resource.data.diff(resource.data).affectedKeys().hasAny(restrictedFields);
      }

      // Allow individual document reads for property owners, managers, tenants, and admins
      // More permissive read access for authenticated users
      allow get: if isSignedIn();
      // Allow listing properties for landlords (they can query their own properties)
      allow list: if isSignedIn() && (isLandlord() || isAdmin());
      allow create: if isSignedIn() && (isLandlord() || isAdmin());
<<<<<<< HEAD
      // Allow authenticated users to update properties
      // Application logic ensures proper access control
      // Tenants need update access to remove their maintenance request IDs from the maintenanceRequests array
=======
      
      // Update access: Property owners can update EXCEPT tenants field, admins can update all
      // Also allow authenticated users to update for maintenance request functionality
>>>>>>> 9c493849
      allow update: if isSignedIn();
      allow delete: if isSignedIn() && (isPropertyOwner(propertyId) || isAdmin());
    }

    // Tickets Collection
    match /tickets/{ticketId} {
      // Submitted by user, property owner/manager, assigned contractor, or admin can read/update
      allow read, update: if isSignedIn() && (
        isOwner(resource.data.submittedBy) || 
        isPropertyOwner(resource.data.propertyId) || 
        isPropertyManager(resource.data.propertyId) ||
        (isContractor() && resource.data.contractorId == request.auth.uid) ||
        isAdmin()
      );
      // Any signed-in user can create a ticket
      allow create: if isSignedIn(); 
    }

    // Invites Collection
    match /invites/{inviteId} {
      // Landlords and admins can manage invites.
      allow create: if isLandlord() || isAdmin();
      
      // Allow reading for validation purposes (any authenticated user can validate invite codes)
      allow get: if isSignedIn();
      
      // Allow specific tenant and landlord access
      allow read, update: if (isLandlord() && resource.data.landlordId == request.auth.uid) ||
                             (isSignedIn() && resource.data.tenantEmail == request.auth.token.email) ||
                             isAdmin();
      
      // Allow querying invites for validation (needed for shortCode lookups)
      allow list: if isSignedIn();
      
      allow delete: if (isLandlord() && resource.data.landlordId == request.auth.uid) || isAdmin();
    }

    // New rule for invite codes, allows any authenticated user to read (for validation)
    match /inviteCodes/{code} {
        allow read: if isSignedIn();
        // Only cloud functions can create/write codes
        allow write: if false;
    }

    // Property Invitations Collection (for existing users)
    match /propertyInvitations/{invitationId} {
      // Landlords can read/manage invitations for their properties
      allow read, update, delete: if isSignedIn() && (
        (isLandlord() && resource.data.landlordId == request.auth.uid) ||
        isAdmin()
      );
      
      // Landlords can create invitations for their properties
      allow create: if isSignedIn() && (
        (isLandlord() && request.resource.data.landlordId == request.auth.uid) ||
        isAdmin()
      );
      
      // Tenants can read invitations sent to their email
      allow read: if isSignedIn() && resource.data.tenantEmail == request.auth.token.email;
      
      // Allow cloud functions to manage invitations
      allow write: if false; // Cloud functions will use admin SDK
    }

    // Generic mail collection for triggering emails
    match /mail/{mailId} {
      allow create: if isSignedIn(); // Allow any signed-in user to create an email document
    }

    // Notifications Collection
    match /notifications/{notificationId} {
      // Users can read their own notifications
      allow read: if isSignedIn() && resource.data.userId == request.auth.uid;
      // Only cloud functions can create notifications
      allow create: if false;
      // Users can update their own notifications (mark as read, etc.)
      allow update: if isSignedIn() && resource.data.userId == request.auth.uid;
      // Users can delete their own notifications
      allow delete: if isSignedIn() && resource.data.userId == request.auth.uid;
    }

    // Jobs Collection - for job/work order management
    match /jobs/{jobId} {
      // Property owners, assigned contractors, and admins can access jobs
      allow read, update: if isSignedIn() && (
        isPropertyOwner(resource.data.propertyId) ||
        (isContractor() && resource.data.contractorId == request.auth.uid) ||
        isAdmin()
      );
      // Property owners and admins can create jobs
      allow create: if isSignedIn() && (
        isLandlord() ||
        isAdmin()
      );
      // Property owners and admins can delete jobs
      allow delete: if isSignedIn() && (
        isPropertyOwner(resource.data.propertyId) ||
        isAdmin()
      );
    }

    // Disputes Collection - for handling disputes
    match /disputes/{disputeId} {
      // Involved parties (submitter, contractor, property owner) and admins can access
      allow read, update: if isSignedIn() && (
        resource.data.submittedBy == request.auth.uid ||
        resource.data.contractorId == request.auth.uid ||
        isPropertyOwner(resource.data.propertyId) ||
        isAdmin()
      );
      // Tenants and landlords can create disputes
      allow create: if isSignedIn() && (isTenant() || isLandlord());
      // Only admins can delete disputes
      allow delete: if isAdmin();
    }

    // Escrow Collection - for payment management
    match /escrow/{escrowId} {
      // Property owners, contractors involved, and admins can access
      allow read, update: if isSignedIn() && (
        isPropertyOwner(resource.data.propertyId) ||
        resource.data.contractorId == request.auth.uid ||
        isAdmin()
      );
      // Property owners and admins can create escrow
      allow create: if isSignedIn() && (isLandlord() || isAdmin());
      // Only admins can delete escrow records
      allow delete: if isAdmin();
    }

    // Conversations Collection - for real-time messaging
    match /conversations/{conversationId} {
      function isParticipant() {
        return isSignedIn() && request.auth.uid in resource.data.participants;
      }

      function isValidParticipant() {
        return isSignedIn() && 
               request.auth.uid in request.resource.data.participants;
      }

      // Read conversations if user is a participant
      allow read: if isParticipant();
      
      // Create conversations if user is one of the participants
      allow create: if isValidParticipant();
      
      // Update conversations if user is a participant (for marking as read, etc.)
      allow update: if isParticipant();
      
      // Delete conversations if user is a participant
      allow delete: if isParticipant();
    }

    // Messages Collection - for individual messages
    match /messages/{messageId} {
      function isMessageParticipant() {
        let conversation = get(/databases/$(database)/documents/conversations/$(resource.data.conversationId)).data;
        return isSignedIn() && request.auth.uid in conversation.participants;
      }

      function canCreateMessage() {
        let conversation = get(/databases/$(database)/documents/conversations/$(request.resource.data.conversationId)).data;
        return isSignedIn() && 
               request.auth.uid in conversation.participants &&
               request.resource.data.senderId == request.auth.uid;
      }

      // Read messages if user is participant of the conversation
      allow read: if isMessageParticipant();
      
      // Create messages if user is participant and sender matches auth
      allow create: if canCreateMessage();
      
      // Update messages if user is participant (for marking as read, editing)
      allow update: if isMessageParticipant();
      
      // Delete messages if user is the sender
      allow delete: if isSignedIn() && resource.data.senderId == request.auth.uid;
    }

    // Maintenance Requests Collection
    match /maintenanceRequests/{requestId} {
      // Tenants can read/update their own maintenance requests
      // Property owners can read/update requests for their properties
      // Contractors can read/update requests assigned to them
      // Admins can access all
      allow read, update: if isSignedIn() && (
        resource.data.submittedBy == request.auth.uid ||
        resource.data.tenantId == request.auth.uid ||
        isPropertyOwner(resource.data.propertyId) ||
        (isContractor() && resource.data.keys().hasAny(['contractorId']) && resource.data.contractorId == request.auth.uid) ||
        isAdmin()
      );
      
      // Allow authenticated users to create maintenance requests
      // The application logic ensures proper property association
      allow create: if isSignedIn();
      
      // Tenants can delete their own requests, property owners can delete requests for their properties, admins can delete all
      allow delete: if isSignedIn() && (
        resource.data.submittedBy == request.auth.uid ||
        resource.data.tenantId == request.auth.uid ||
        isPropertyOwner(resource.data.propertyId) ||
        isAdmin()
      );
      
<<<<<<< HEAD
      // Allow listing/querying for all authenticated users
      // The where() clauses in the application ensure users only see appropriate requests
      allow list: if isSignedIn();
=======
      // Allow listing for property owners and admins
      allow list: if isSignedIn() && (isLandlord() || isAdmin());
>>>>>>> 9c493849
    }

    // Property-Tenant Relationships Collection
    match /propertyTenantRelationships/{relationshipId} {
      // Property owners can read/manage relationships for their properties
      allow read, update, delete: if isSignedIn() && (
        isPropertyOwner(resource.data.propertyId) ||
        isAdmin()
      );
      
      // Property owners can create relationships for their properties
      allow create: if isSignedIn() && (
        isPropertyOwner(request.resource.data.propertyId) ||
        isAdmin()
      );
      
      // Tenants can read their own relationships
      allow read: if isSignedIn() && resource.data.tenantId == request.auth.uid;
      
      // Allow listing relationships for property owners (needed for getPropertyTenants)
      allow list: if isSignedIn() && isLandlord();
    }
<<<<<<< HEAD
=======

    // Contractors Collection - for landlord's preferred contractors list
    match /contractors/{contractorId} {
      // Helper function to check if contractor belongs to the requesting landlord
      function isContractorOwner() {
        return isSignedIn() && resource.data.landlordId == request.auth.uid;
      }

      function isValidContractorCreation() {
        return isSignedIn() && 
               isLandlord() &&
               request.resource.data.landlordId == request.auth.uid;
      }

      // Landlords can read their own contractors, admins can read all
      allow read: if isSignedIn() && (
        (isLandlord() && resource.data.landlordId == request.auth.uid) ||
        isAdmin()
      );
      
      // Allow landlords to list their contractors
      allow list: if isSignedIn() && (isLandlord() || isAdmin());
      
      // Landlords can create contractors for themselves
      allow create: if isValidContractorCreation();
      
      // Landlords can update their own contractors
      allow update: if isSignedIn() && (
        isContractorOwner() ||
        isAdmin()
      );
      
      // Landlords can delete their own contractors
      allow delete: if isSignedIn() && (
        isContractorOwner() ||
        isAdmin()
      );
    }
>>>>>>> 9c493849
  }
}<|MERGE_RESOLUTION|>--- conflicted
+++ resolved
@@ -156,11 +156,6 @@
       allow read: if isOwner(landlordId) ||
                      (isContractor() && isContractorInLandlordRolodex(landlordId, request.auth.uid)) ||
                      isAdmin();
-<<<<<<< HEAD
-      // Allow creation during registration process or if user is already a landlord
-      allow create: if isOwner(landlordId) && (isLandlord() || !exists(/databases/$(database)/documents/users/$(landlordId)));
-      allow update: if isOwner(landlordId) || isAdmin();
-=======
 
       // Create access: Only the landlord can create their own profile with proper validation
       allow create: if isValidProfileCreation();
@@ -169,7 +164,6 @@
       allow update: if isValidProfileUpdate() || isAdmin();
 
       // Delete access: Only the owner or admin can delete the profile
->>>>>>> 9c493849
       allow delete: if isOwner(landlordId) || isAdmin();
 
       // Explicit denial for restricted field updates by clients
@@ -267,15 +261,11 @@
       // Allow listing properties for landlords (they can query their own properties)
       allow list: if isSignedIn() && (isLandlord() || isAdmin());
       allow create: if isSignedIn() && (isLandlord() || isAdmin());
-<<<<<<< HEAD
-      // Allow authenticated users to update properties
+      
+      // Update access: Property owners can update EXCEPT tenants field, admins can update all
+      // Also allow authenticated users to update for maintenance request functionality
       // Application logic ensures proper access control
       // Tenants need update access to remove their maintenance request IDs from the maintenanceRequests array
-=======
-      
-      // Update access: Property owners can update EXCEPT tenants field, admins can update all
-      // Also allow authenticated users to update for maintenance request functionality
->>>>>>> 9c493849
       allow update: if isSignedIn();
       allow delete: if isSignedIn() && (isPropertyOwner(propertyId) || isAdmin());
     }
@@ -484,14 +474,8 @@
         isAdmin()
       );
       
-<<<<<<< HEAD
-      // Allow listing/querying for all authenticated users
-      // The where() clauses in the application ensure users only see appropriate requests
-      allow list: if isSignedIn();
-=======
       // Allow listing for property owners and admins
       allow list: if isSignedIn() && (isLandlord() || isAdmin());
->>>>>>> 9c493849
     }
 
     // Property-Tenant Relationships Collection
@@ -514,46 +498,5 @@
       // Allow listing relationships for property owners (needed for getPropertyTenants)
       allow list: if isSignedIn() && isLandlord();
     }
-<<<<<<< HEAD
-=======
-
-    // Contractors Collection - for landlord's preferred contractors list
-    match /contractors/{contractorId} {
-      // Helper function to check if contractor belongs to the requesting landlord
-      function isContractorOwner() {
-        return isSignedIn() && resource.data.landlordId == request.auth.uid;
-      }
-
-      function isValidContractorCreation() {
-        return isSignedIn() && 
-               isLandlord() &&
-               request.resource.data.landlordId == request.auth.uid;
-      }
-
-      // Landlords can read their own contractors, admins can read all
-      allow read: if isSignedIn() && (
-        (isLandlord() && resource.data.landlordId == request.auth.uid) ||
-        isAdmin()
-      );
-      
-      // Allow landlords to list their contractors
-      allow list: if isSignedIn() && (isLandlord() || isAdmin());
-      
-      // Landlords can create contractors for themselves
-      allow create: if isValidContractorCreation();
-      
-      // Landlords can update their own contractors
-      allow update: if isSignedIn() && (
-        isContractorOwner() ||
-        isAdmin()
-      );
-      
-      // Landlords can delete their own contractors
-      allow delete: if isSignedIn() && (
-        isContractorOwner() ||
-        isAdmin()
-      );
-    }
->>>>>>> 9c493849
   }
 }