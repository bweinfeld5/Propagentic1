--- conflicted
+++ resolved
@@ -43,7 +43,6 @@
       ]
     },
     {
-<<<<<<< HEAD
       "collectionGroup": "mail",
       "queryScope": "COLLECTION",
       "fields": [
@@ -54,8 +53,6 @@
       ]
     },
     {
-=======
->>>>>>> 9c493849
       "collectionGroup": "notifications",
       "queryScope": "COLLECTION",
       "fields": [
@@ -156,8 +153,6 @@
           "order": "DESCENDING"
         }
       ]
-<<<<<<< HEAD
-=======
     },
     {
       "collectionGroup": "contractors",
@@ -176,7 +171,6 @@
           "order": "DESCENDING"
         }
       ]
->>>>>>> 9c493849
     }
   ],
   "fieldOverrides": []
