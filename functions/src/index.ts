--- conflicted
+++ resolved
@@ -38,12 +38,8 @@
 export { sendInviteEmail };
 
 // Import and export notification trigger functions  
-import { createNotificationOnInvite, sendPropertyInviteEmail } from './inviteTriggers';
-export { createNotificationOnInvite, sendPropertyInviteEmail };
-
-// Import and export invite code email trigger
-import { sendInviteCodeEmail } from './inviteCodeEmailTrigger';
-export { sendInviteCodeEmail };
+import { createNotificationOnInvite } from './inviteTriggers';
+export { createNotificationOnInvite };
 
 // Import and export SendGrid email functions
 import { sendEmail } from './sendgridEmailService';
@@ -54,9 +50,6 @@
 import { simpleTest } from './simpleTest';
 export { testSendGrid, testPing, simpleTest };
 
-<<<<<<< HEAD
-console.log("✅ Essential functions loaded (ping, property invites, AI classification, email invites, notifications, invite code emails, SendGrid, tests).");
-=======
 // Import and export invite code generation function (landlord functionality)
 const inviteCodeModule = require('./inviteCode.js');
 export const generateInviteCode = inviteCodeModule.generateInviteCode;
@@ -73,5 +66,4 @@
 import { tenantLeaveProperty } from './tenantLeaveProperty';
 export { tenantLeaveProperty };
 
-console.log("✅ Essential functions loaded (ping, property invites, AI classification, email invites, notifications, SendGrid, tests, invite code generation, tenant invite acceptance, tenant leave property).");
->>>>>>> b4730e47
+console.log("✅ Essential functions loaded (ping, property invites, AI classification, email invites, notifications, SendGrid, tests, invite code generation, tenant invite acceptance, tenant leave property).");