--- conflicted
+++ resolved
@@ -5,14 +5,9 @@
 import { ContractorProfile } from '../../models/schema';
 import { StandardContractorService } from '../base/StandardContractorService';
 import { ServiceMigrationUtility } from '../base/ServiceMigrationUtility';
-<<<<<<< HEAD
-import { doc, getDoc, collection, query, where, getDocs, documentId } from 'firebase/firestore';
-import { db } from '../../firebase/config';
-=======
 import { doc, getDoc, collection, query, where, getDocs, documentId, addDoc, serverTimestamp } from 'firebase/firestore';
 import { db } from '../../firebase/config';
 import { ContractorRegistration, ContractorRegistrationFormData, ContractorWaitlistEntry } from '../../models/ContractorRegistration';
->>>>>>> d31ef922
 
 // Create instance of the new standardized service
 const standardContractorService = new StandardContractorService();
@@ -195,8 +190,6 @@
   }
 };
 
-<<<<<<< HEAD
-=======
 /**
  * Registers a new contractor in Firestore.
  * Creates a simple registration record for initial contact.
@@ -265,8 +258,6 @@
     throw new Error('Failed to submit registration. Please try again.');
   }
 };
-
->>>>>>> d31ef922
 // You may need to add this service to the default export if one exists
 const contractorService = {
   // ... any existing functions
@@ -280,11 +271,8 @@
   updateContractorAvailability,
   updateContractorSkills,
   getRecommendedContractors,
-<<<<<<< HEAD
-=======
   registerContractor,
   registerContractorForWaitlist,
->>>>>>> d31ef922
 };
 
 export default contractorService;
